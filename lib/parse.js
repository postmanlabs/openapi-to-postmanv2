--- conflicted
+++ resolved
@@ -24,14 +24,9 @@
     }
   },
 
-<<<<<<< HEAD
   validateSpec: function (spec) {
 
     // Checking for the all the required properties in the specification
-=======
-  validateRoot: function(spec) {
-    // Checking for the all the required properties in the specificatio
->>>>>>> 5ee68a67
     if (!spec.hasOwnProperty('openapi')) {
       return {
         result: false,
