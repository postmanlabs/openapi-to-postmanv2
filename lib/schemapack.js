'use strict';

// This is the default collection name if one can't be inferred from the OpenAPI spec
const COLLECTION_NAME = 'Converted from OpenAPI',
  Ajv = require('ajv'),
  async = require('async'),
  sdk = require('postman-collection'),
  schemaUtils = require('./schemaUtils.js'),
  OasResolverOptions = {
    resolve: true, // Resolve external references
    jsonSchema: true // Treat $ref like JSON Schema and convert to OpenAPI Schema Objects
  },
  parse = require('./parse.js'),
  getOptions = require('./options').getOptions,
  transactionSchema = require('../assets/validationRequestListSchema.json'),
  utils = require('./utils.js'),
  _ = require('lodash'),
  fs = require('fs'),
  // options for oas-resolver

  // This provides the base class for
  // errors with the input OpenAPI spec
  OpenApiErr = require('./error.js'),

  // TODO: Move this to schemaUtils
  /**
   * Adds items from the specWrapper trie as folders (or leaf requests)
   * into the collection object (that's in generatedStore)
   * @param {object} specWrapper - specWrapper.tree is trie generated from util
   * @param {object} generatedStore - the store that holds the generated collection. Modified in-place
   * @param {object} components - components defined in the OAS spec. These are used to
   * resolve references while generating params.
  * @param {object} options - a standard list of options that's globally passed around. Check options.js for more.
  * @param {object} schemaCache - object storing schemaFaker and schmeResolution caches
   * @returns {void} - generatedStore is modified in-place
   */
  generateCollection = function (specWrapper, generatedStore, components, options, schemaCache) {
    var folderTree = specWrapper.tree, // this is the trie we generate (as a scaffold to the collection)
      openapi = specWrapper.spec, // this is the JSON-version of the openAPI spec
      child,
      key,
      variableStore = {};

    for (child in folderTree.root.children) {
      // A Postman request or folder is added if atleast one request is present in that sub-child's tree
      // requestCount is a property added to each node (folder/request) while constructing the trie
      if (folderTree.root.children.hasOwnProperty(child) && folderTree.root.children[child].requestCount > 0) {
        generatedStore.collection.items.add(
          schemaUtils.convertChildToItemGroup(openapi, folderTree.root.children[child],
            components, options, schemaCache, variableStore)
        );
      }
    }
    for (key in variableStore) {
      // variableStore contains all the kinds of variable created.
      // Add only the variables with type 'collection' to generatedStore.collection.variables
      if (variableStore[key].type === 'collection') {
        const collectionVar = new sdk.Variable(variableStore[key]);
        generatedStore.collection.variables.add(collectionVar);
      }
    }
  };


class SchemaPack {
  constructor (input, options = {}) {
    this.input = input;
    this.validated = false;
    this.openapi = null;
    this.validationResult = null;
    this.definedOptions = getOptions();
    this.computedOptions = null;
    this.schemaFakerCache = {};
    this.schemaResolutionCache = {};

    this.computedOptions = utils.mergeOptions(
      // predefined options
      _.keyBy(this.definedOptions, 'id'),
      // options provided by the user
      options
    );
    // hardcoding this option - not exposed to users yet
    this.computedOptions.schemaFaker = true;
<<<<<<< HEAD
    this.metaData = null;
=======
    let indentCharacter = this.computedOptions.indentCharacter;
    this.computedOptions.indentCharacter = indentCharacter === 'tab' ? '\t' : ' ';
>>>>>>> 65f62405

    this.validate();
  }

  // need to store the schema here
  validate() {
    let input = this.input,
      json,
      specParseResult;
    if (!input) {
      return {
        result: false,
        reason: 'Input not provided'
      };
    }
    if (input.type === 'string' || input.type === 'json') {
      // no need for extra processing before calling the converter
      // string can be JSON or YAML
      json = input.data;
    }
    else if (input.type === 'file') {
      try {
        json = fs.readFileSync(input.data, 'utf8');
      }
      catch (e) {
        this.validationResult = {
          result: false,
          reason: e.message
        };
        return this.validationResult;
      }
    }
    else if (input.type === 'folder') {
      this.validationResult = {
        result: false,
        reason: 'Input data not validated, please call mergeAndValidate() for input.type \'folder\''
      };

      return this.validationResult;
    }
    else {
      // invalid input type
      this.validationResult = {
        result: false,
        reason: `Invalid input type (${input.type}). type must be one of file/json/string.`
      };
      return this.validationResult;
    }
    if (_.isEmpty(json)) {
      this.validationResult = {
        result: false,
        reason: 'Empty input schema provided.'
      };
      return this.validationResult;
    }

    specParseResult = schemaUtils.parseSpec(json);

    if (!specParseResult.result) {
      // validation failed
      // calling this.convert() will be blocked
      this.validationResult = {
        result: false,
        reason: specParseResult.reason
      };
      return this.validationResult;
    }

    this.openapi = specParseResult.openapi;
    this.validated = true;
    this.validationResult = {
      result: true
    };
    return this.validationResult;
  }

  getMetaData (cb) {
    let input = this.input;

    // Return validation result if the schema is not validated.
    if (input.type !== 'folder' && !this.validated) {
      return cb(null, this.validationResult);
    }
    // if the schema is validated, return the meta data as required.
    else if (this.validated) {
      return cb(null, {
        result: true,
        name: _.get(this.openapi, 'info.title', COLLECTION_NAME),
        output: [{
          type: 'collection',
          name: _.get(this.openapi, 'info.title', COLLECTION_NAME)
        }]
      });
    }
    else if (input.type === 'folder') {
      this.mergeAndValidate((err, validationResult) => {
        if (err) {
          return cb(err);
        }

        if (!validationResult.result) {
          return cb(null, validationResult);
        }

        return cb(null, {
          result: true,
          name: _.get(this.openapi, 'info.title', COLLECTION_NAME),
          output: [{
            type: 'collection',
            name: _.get(this.openapi, 'info.title', COLLECTION_NAME)
          }]
        });
      });
    }
  }

  mergeAndValidate (cb) {
    let input = this.input,
      validationResult,
      rootFiles;

    try {
      rootFiles = parse.getRootFiles(input.data);
    }
    catch (e) {
      return cb(null, {
        result: false,
        reason: e
      });
    }
    if (rootFiles.length > 1) {
      this.validationResult = {
        result: false,
        reason: 'More than one root file not supported.'
      };
      return cb(null, this.validationResult);
    }
    if (rootFiles.length) {
      parse.mergeFiles(rootFiles[0], OasResolverOptions)
        .then((spec) => {
          this.input = {
            type: 'json',
            data: spec
          };
          validationResult = this.validate();

          return cb(null, validationResult);
        })
        .catch((err) => {
          this.validationResult = {
            result: false,
            reason: 'Error while merging files.',
            error: err
          };
          return cb(null, this.validationResult);
        });
    }
    else {
      return cb(null, {
        result: false,
        reason: 'No root files present / input is not an OpenAPI spec.'
      });
    }
  }

  // convert method, this is called when you want to convert a schema that you've already loaded
  // in the constructor
  convert (callback) {
    let openapi,
      generatedStore = {},
      folderObj,
      collectionJSON;

    if (!this.validated) {
      return callback(new OpenApiErr('The schema must be validated before attempting conversion'));
    }

    // create and sanitize basic spec
    openapi = this.openapi;
    openapi.servers = _.isEmpty(openapi.servers) ? [{ url: '/' }] : openapi.servers;
    openapi.securityDefs = _.get(openapi, 'components.securitySchemes', {});
    openapi.baseUrl = _.get(openapi, 'servers.0.url', '{{baseURL}}');

    // TODO: Multiple server variables need to be saved as environments
    openapi.baseUrlVariables = _.get(openapi, 'servers.0.variables');

    // Fix {scheme} and {path} vars in the URL to :scheme and :path
    openapi.baseUrl = schemaUtils.fixPathVariablesInUrl(openapi.baseUrl);

    // Creating a new instance of a Postman collection
    // All generated folders and requests will go inside this
    generatedStore.collection = new sdk.Collection({
      info: {
        name: _.get(openapi, 'info.title', COLLECTION_NAME)
      }
    });


    // ---- Collection Variables ----
    // adding the collection variables for all the necessary root level variables
    // and adding them to the collection variables
    schemaUtils.convertToPmCollectionVariables(
      openapi.baseUrlVariables,
      'baseUrl',
      openapi.baseUrl
    ).forEach((element) => {
      generatedStore.collection.variables.add(element);
    });

    generatedStore.collection.describe(schemaUtils.getCollectionDescription(openapi));

    /**
     We need a trie because the decision of whether or not a node
      is a folder or request can only be made once the whole trie is generated
      This has a .trie and a .variables prop
    */
    folderObj = schemaUtils.generateTrieFromPaths(openapi, this.computedOptions);

    /*
      * these are variables identified at the collection level
      * they need to be added explicitly to collection variables
      * deeper down in the trie, variables will be added directly to folders
      * If the folderObj.variables have their own variables, we add
      * them to the collectionVars
    */
    if (folderObj.variables) {
      _.forOwn(folderObj.variables, (server, key) => {
        // TODO: Figure out what this does
        schemaUtils.convertToPmCollectionVariables(
          server.variables, // these are path variables in the server block
          key, // the name of the variable
          schemaUtils.fixPathVariablesInUrl(server.url)
        ).forEach((element) => {
          generatedStore.collection.variables.add(element);
        });
      });
    }

    // Adds items from the trie into the collection that's in the store
    try {
      generateCollection({
        spec: openapi,
        tree: folderObj.tree
      }, generatedStore, {
        components: openapi.components,
        paths: openapi.paths
      }, this.computedOptions, {
        schemaResolutionCache: this.schemaResolutionCache,
        schemaFakerCache: this.schemaFakerCache
      });
    }
    catch (e) {
      return callback(e);
    }

    collectionJSON = generatedStore.collection.toJSON();

    // this needs to be deleted as even if version is not specified to sdk,
    // it returns a version property with value set as undefined
    // this fails validation against v2.1 collection schema definition.
    delete collectionJSON.info.version;

    return callback(null, {
      result: true,
      output: [{
        type: 'collection',
        data: collectionJSON
      }]
    });
  }

  /**
   *
   * @description Takes in a transaction object (meant to represent a Postman history object)
   *
   * @param {*} transactions RequestList
   * @param {*} callback return
   * @returns {boolean} validation
   */
  validateTransaction(transactions, callback) {
    let schema = this.openapi,
      componentsAndPaths,
      options = this.computedOptions,
      schemaResolutionCache = this.schemaResolutionCache;


    if (!this.validated) {
      return callback(new OpenApiErr('The schema must be validated before attempting conversion'));
    }

    // this cannot be attempted before validation
    componentsAndPaths = {
      components: this.openapi.components,
      paths: this.openapi.paths
    };

    // check validity of transactions
    try {
      let ajv = new Ajv({ unknownFormats: ['int32', 'int64'], allErrors: true }),
        validate = ajv.compile(transactionSchema),
        res = validate(transactions);
      if (!res) {
        return callback(new OpenApiErr('Invalid syntax provided for requestList', validate.errors));
      }
    }
    catch (e) {
      return callback(new OpenApiErr('Invalid syntax provided for requestList', e));
    }

    return setTimeout(() => {
      async.map(transactions, (transaction, requestCallback) => {
        if (!transaction.id || !transaction.request) {
          return requestCallback(new Error('All transactions must have `id` and `request` properties.'));
        }

        let requestUrl = transaction.request.url,
          matchedPaths;
        if (typeof requestUrl === 'object') {
          // SDK URL object. Get raw string representation.
          requestUrl = (new sdk.Url(requestUrl)).toString();
        }

        // 1. Look at transaction.request.URL + method, and find matching request from schema
        matchedPaths = schemaUtils.findMatchingRequestFromSchema(
          transaction.request.method,
          requestUrl,
          schema
        );

        if (!matchedPaths.length) {
          // No matching paths found
          return requestCallback(null, {
            requestId: transaction.id,
            endpoints: []
          });
        }

        return setTimeout(() => {
          // 2. perform validation for each identified matchedPath (schema endpoint)
          return async.map(matchedPaths, (matchedPath, pathsCallback) => {
            // 3. validation involves checking these individual properties
            async.parallel({
              path: function(cb) {
                schemaUtils.checkPathVariables(matchedPath.pathVariables, '$.request.url', matchedPath.path,
                  componentsAndPaths, options, schemaResolutionCache, cb);
              },
              queryparams: function(cb) {
                schemaUtils.checkQueryParams(requestUrl, '$.request.url.query', matchedPath.path,
                  componentsAndPaths, options, schemaResolutionCache, cb);
              },
              headers: function(cb) {
                schemaUtils.checkRequestHeaders(transaction.request.header, '$.request.header', matchedPath.path,
                  componentsAndPaths, options, schemaResolutionCache, cb);
              },
              requestBody: function(cb) {
                schemaUtils.checkRequestBody(transaction.request.body, '$.request.body', matchedPath.jsonPath,
                  matchedPath.path, componentsAndPaths, options, schemaResolutionCache, cb);
              },
              responses: function (cb) {
                schemaUtils.checkResponses(transaction.response, '$.responses', matchedPath.jsonPath,
                  matchedPath.path, componentsAndPaths, options, schemaResolutionCache, cb);
              }
            }, (err, result) => {
              let allMismatches = _.concat(result.queryparams, result.headers, result.path, result.requestBody),
                responseMismatchesPresent = false,
                retVal;

              // adding mistmatches from responses
              _.each(result.responses, (response) => {
                if (_.get(response, 'mismatches', []).length > 0) {
                  responseMismatchesPresent = true;
                  return false;
                }
              });

              retVal = {
                matched: (allMismatches.length === 0 && !responseMismatchesPresent),
                endpointMatchScore: matchedPath.score,
                endpoint: matchedPath.name,
                mismatches: allMismatches,
                responses: result.responses
              };

              pathsCallback(null, retVal);
            });
          }, (err, result) => {
            // only need to return endpoints that have the joint-highest score
            let highestScore = -Infinity,
              bestResults;
            result.forEach((endpoint) => {
              if (endpoint.endpointMatchScore > highestScore) {
                highestScore = endpoint.endpointMatchScore;
              }
            });
            bestResults = _.filter(result, (ep) => {
              return ep.endpointMatchScore === highestScore;
            });

            requestCallback(err, {
              requestId: transaction.id,
              endpoints: bestResults
            });
          });
        }, 0);
      }, (err, result) => {
        var retVal;

        if (err) {
          return callback(err);
        }

        // determine if any endpoint for any request misatched
        _.each(result, (reqRes) => {
          let thisMismatch = false;
          _.each(reqRes.endpoints, (ep) => {
            if (!ep.matched) {
              return false;
            }
          });
          if (thisMismatch) {
            return false;
          }
        });

        retVal = {
          requests: _.keyBy(result, 'requestId')
        };

        callback(null, retVal);
      });
    }, 0);
  }

  static getOptions(mode, criteria) {
    return getOptions(mode, criteria);
  }
}

module.exports = {
  SchemaPack
};<|MERGE_RESOLUTION|>--- conflicted
+++ resolved
@@ -81,12 +81,8 @@
     );
     // hardcoding this option - not exposed to users yet
     this.computedOptions.schemaFaker = true;
-<<<<<<< HEAD
-    this.metaData = null;
-=======
     let indentCharacter = this.computedOptions.indentCharacter;
     this.computedOptions.indentCharacter = indentCharacter === 'tab' ? '\t' : ' ';
->>>>>>> 65f62405
 
     this.validate();
   }
