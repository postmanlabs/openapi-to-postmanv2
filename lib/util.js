--- conflicted
+++ resolved
@@ -667,16 +667,6 @@
         });
       }
     }
-<<<<<<< HEAD
-
-    if (param.hasOwnProperty('schema')) {
-      // fake data generated
-      paramValue = this.options.schemaFaker ? safeSchemaFaker(param.schema, this.components) : '';
-      paramType = param.schema.type;
-      if (paramType === 'array') {
-        if (param.style === 'form') {
-          pmParams = handleExplode(param.explode, paramValue, param.name);
-=======
     else if (paramType === 'object') {
       // following similar checks as above
       if (param.hasOwnProperty('style')) {
@@ -699,61 +689,6 @@
               description: param.description
             });
           }
->>>>>>> 40b47f03
-        }
-        else if (param.style === 'spaceDelimited') {
-          pmParams.push({
-            key: param.name,
-            value: this.getQueryStringWithStyle(paramValue, '%20'),
-            description: param.description
-          });
-        }
-        else if (param.style === 'pipeDelimited') {
-          pmParams.push({
-            key: param.name,
-            value: this.getQueryStringWithStyle(paramValue, '|'),
-            description: param.description
-          });
-        }
-        else if (param.style === 'deepObject') {
-<<<<<<< HEAD
-          pmParams.push(..._.map(paramValue, (pv) => {
-            return {
-              key: param.name + '[]',
-              value: pv,
-              description: param.description
-            };
-          }));
-        }
-        else {
-          // if there is not style parameter we assume that it will be form by default;
-          pmParams.push({
-            key: param.name,
-            value: paramValue.join(','),
-            description: param.description
-          });
-        }
-      }
-      else if (paramType === 'object') {
-        if (param.style === 'form') {
-          if (param.explode) {
-            // if explode is true
-            paramNameArray = Object.keys(paramValue);
-            pmParams.push(...paramNameArray.map((value, index) => {
-              return {
-                key: value,
-                value: Object.values(paramValue)[index],
-                description: param.description
-              };
-            }));
-          }
-          else {
-            pmParams.push({
-              key: param.name,
-              value: this.getQueryStringWithStyle(paramValue, ','),
-              description: param.description
-            });
-          }
         }
         else if (param.style === 'spaceDelimited') {
           pmParams.push({
@@ -776,21 +711,6 @@
               value: value,
               description: param.description
             });
-          });
-        }
-        else {
-          pmParams.push({
-            key: param.name,
-            value: (paramValue),
-            description: param.description
-=======
-          _.forOwn(paramValue, (value, key) => {
-            pmParams.push({
-              key: param.name + '[' + key + ']',
-              value: value,
-              description: param.description
-            });
->>>>>>> 40b47f03
           });
         }
       }
