--- conflicted
+++ resolved
@@ -1092,10 +1092,7 @@
       getValueFromHelper = function (authParams, keyName) {
         return _.find(authParams, { key: keyName }).value;
       },
-<<<<<<< HEAD
-=======
       paramLocation,
->>>>>>> b5f9fb1c
       description;
 
     if (!_.isObject(requestAuthHelper)) {
@@ -1105,13 +1102,9 @@
 
     switch (requestAuthHelper.type) {
       case 'apikey':
-<<<<<<< HEAD
-        responseAuthHelper[getValueFromHelper(requestAuthHelper.apikey, 'in')].push({
-=======
         // find location of parameter from auth helper
         paramLocation = getValueFromHelper(requestAuthHelper.apikey, 'in');
         responseAuthHelper[paramLocation].push({
->>>>>>> b5f9fb1c
           key: getValueFromHelper(requestAuthHelper.apikey, 'key'),
           value: '<API Key>',
           description
@@ -2270,26 +2263,6 @@
     // adding responses to request item
     if (operation.responses) {
       let thisOriginalRequest = {},
-<<<<<<< HEAD
-        responseAuthHelper = this.getResponseAuthHelper(authHelper),
-        authQueryParams,
-        convertedResponse;
-
-      // override auth helper with global security definition if no operation security definition found
-      if (_.isEmpty(authHelper)) {
-        responseAuthHelper = this.getResponseAuthHelper(this.getAuthHelper(openapi, openapi.security));
-      }
-
-      authQueryParams = _.map(responseAuthHelper.query, (queryParam) => {
-        // key-value pair will be added as transformed query string
-        return queryParam.key + '=' + queryParam.value;
-      });
-
-      _.forOwn(operation.responses, (response, code) => {
-        let originalRequestHeaders = [],
-          originalRequestQueryParams = _.concat(this.convertToPmQueryArray(reqParams, REQUEST_TYPE.EXAMPLE,
-            components, options, schemaCache), authQueryParams);
-=======
         responseAuthHelper,
         authQueryParams,
         convertedResponse;
@@ -2312,7 +2285,6 @@
         let originalRequestHeaders = [],
           originalRequestQueryParams = this.convertToPmQueryArray(reqParams, REQUEST_TYPE.EXAMPLE,
             components, options, schemaCache);
->>>>>>> b5f9fb1c
 
         swagResponse = response;
         if (response.$ref) {
@@ -2341,11 +2313,6 @@
           originalRequestHeaders.push(this.convertToPmHeader(header, REQUEST_TYPE.EXAMPLE,
             PARAMETER_SOURCE.REQUEST, components, options, schemaCache));
         });
-<<<<<<< HEAD
-        // add Authorization headers if present
-        originalRequestHeaders = _.concat(originalRequestHeaders, responseAuthHelper.header);
-=======
->>>>>>> b5f9fb1c
 
         thisOriginalRequest.header = originalRequestHeaders;
         // setting request body
