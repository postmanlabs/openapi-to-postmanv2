/**
 * This file contains util functions that need OAS-awareness
 * utils.js contains other util functions
 */

const async = require('async'),
  Ajv = require('ajv'),
  sdk = require('postman-collection'),
  schemaFaker = require('../assets/json-schema-faker.js'),
  parse = require('./parse.js'),
  deref = require('./deref.js'),
  _ = require('lodash'),
  xmlFaker = require('./xmlSchemaFaker.js'),
  openApiErr = require('./error.js'),
  ajvValidationError = require('./ajvValidationError'),
  utils = require('./utils.js'),
  defaultOptions = require('../lib/options.js').getOptions('use'),
  { Node, Trie } = require('./trie.js'),
  SCHEMA_FORMATS = {
    DEFAULT: 'default', // used for non-request-body data and json
    XML: 'xml' // used for request-body XMLs
  },
  URLENCODED = 'application/x-www-form-urlencoded',
  APP_JSON = 'application/json',
  APP_JS = 'application/javascript',
  TEXT_XML = 'text/xml',
  TEXT_PLAIN = 'text/plain',
  TEXT_HTML = 'text/html',
  FORM_DATA = 'multipart/form-data',
  REQUEST_TYPE = {
    EXAMPLE: 'EXAMPLE',
    ROOT: 'ROOT'
  },
  PARAMETER_SOURCE = {
    REQUEST: 'REQUEST',
    RESPONSE: 'RESPONSE'
  },
  HEADER_TYPE = {
    JSON: 'json',
    XML: 'xml',
    INVALID: 'invalid'
  },
  PREVIEW_LANGUAGE = {
    JSON: 'json',
    XML: 'xml',
    TEXT: 'text',
    HTML: 'html'
  },
  authMap = {
    basicAuth: 'basic',
    bearerAuth: 'bearer',
    digestAuth: 'digest',
    hawkAuth: 'hawk',
    oAuth1: 'oauth1',
    oAuth2: 'oauth2',
    ntlmAuth: 'ntlm',
    awsSigV4: 'awsv4',
    normal: null
  },
  propNames = {
    QUERYPARAM: 'query parameter',
    PATHVARIABLE: 'path variable',
    HEADER: 'header',
    BODY: 'request body',
    RESPONSE_HEADER: 'response header',
    RESPONSE_BODY: 'response body'
  },
  // Specifies types of processing Refs
  PROCESSING_TYPE = {
    VALIDATION: 'VALIDATION',
    CONVERSION: 'CONVERSION'
  },

  // These are the methods supported in the PathItem schema
  // https://github.com/OAI/OpenAPI-Specification/blob/master/versions/3.0.2.md#pathItemObject
  METHODS = ['get', 'put', 'post', 'delete', 'options', 'head', 'patch', 'trace'],

  // Following keyword are supoorted for Ajv but not by OAS
  IGNORED_KEYWORDS = ['propertyNames', 'const', 'additionalItems', 'dependencies'],

  /* eslint-disable arrow-body-style */
  schemaTypeToJsValidator = {
    'string': (d) => typeof d === 'string',
    'number': (d) => !isNaN(d),
    'integer': (d) => !isNaN(d) && Number.isInteger(Number(d)),
    'boolean': (d) => d === 'true' || d === 'false',
    'array': (d) => Array.isArray(d),
    'object': (d) => typeof d === 'object' && !Array.isArray(d)
  },
  crypto = require('crypto');
  /* eslint-enable */

// See https://github.com/json-schema-faker/json-schema-faker/tree/master/docs#available-options
schemaFaker.option({
  requiredOnly: false,
  optionalsProbability: 1.0, // always add optional fields
  minLength: 4, // for faked strings
  maxLength: 4,
  minItems: 1, // for arrays
  maxItems: 20, // limit on maximum number of items faked for (type: arrray)
  useDefaultValue: true,
  ignoreMissingRefs: true
});

/**
 *
 * @param {*} input - input string that needs to be hashed
 * @returns {*} sha1 hash of the string
 */
function hash(input) {
  return crypto.createHash('sha1').update(input).digest('base64');
}

/**
* Safe wrapper for schemaFaker that resolves references and
* removes things that might make schemaFaker crash
* @param {*} oldSchema the schema to fake
* @param {string} resolveTo The desired JSON-generation mechanism (schema: prefer using the JSONschema to
   generate a fake object, example: use specified examples as-is). Default: schema
* @param {*} resolveFor - resolve refs for flow validation/conversion (value to be one of VALIDATION/CONVERSION)
* @param {string} parameterSourceOption Specifies whether the schema being faked is from a request or response.
* @param {*} components list of predefined components (with schemas)
* @param {string} schemaFormat default or xml
* @param {string} indentCharacter char for 1 unit of indentation
* @param {object} schemaCache - object storing schemaFaker and schmeResolution caches
* @returns {object} fakedObject
*/
function safeSchemaFaker(oldSchema, resolveTo, resolveFor, parameterSourceOption, components,
  schemaFormat, indentCharacter, schemaCache) {
  var prop, key, resolvedSchema, fakedSchema,
    schemaResolutionCache = _.get(schemaCache, 'schemaResolutionCache', {}),
    schemaFakerCache = _.get(schemaCache, 'schemaFakerCache', {});

  resolvedSchema = deref.resolveRefs(oldSchema, parameterSourceOption, components, schemaResolutionCache,
    resolveFor);
  key = JSON.stringify(resolvedSchema);

  if (resolveTo === 'schema') {
    key = 'resolveToSchema ' + key;
    schemaFaker.option({
      useExamplesValue: false
    });
  }
  else if (resolveTo === 'example') {
    key = 'resolveToExample ' + key;
    schemaFaker.option({
      useExamplesValue: true
    });
  }

  if (resolveFor === PROCESSING_TYPE.VALIDATION) {
    schemaFaker.option({
      useDefaultValue: false
    });
  }

  key = hash(key);
  if (schemaFakerCache[key]) {
    return schemaFakerCache[key];
  }

  if (resolvedSchema.properties) {
    // If any property exists with format:binary (and type: string) schemaFaker crashes
    // we just delete based on format=binary
    for (prop in resolvedSchema.properties) {
      if (resolvedSchema.properties.hasOwnProperty(prop)) {
        if (resolvedSchema.properties[prop].format === 'binary') {
          delete resolvedSchema.properties[prop].format;
        }
      }
    }
  }

  try {
    if (schemaFormat === SCHEMA_FORMATS.XML) {
      fakedSchema = xmlFaker(null, resolvedSchema, indentCharacter);
      schemaFakerCache[key] = fakedSchema;
      return fakedSchema;
    }
    // for JSON, the indentCharacter will be applied in the JSON.stringify step later on
    fakedSchema = schemaFaker(resolvedSchema);
    schemaFakerCache[key] = fakedSchema;
    return fakedSchema;
  }
  catch (e) {
    console.warn(
      'Error faking a schema. Not faking this schema. Schema:', resolvedSchema,
      'Error', e
    );
    return null;
  }
}

module.exports = {

  safeSchemaFaker: safeSchemaFaker,

  /**
  * Changes the {} around scheme and path variables to :variable
  * @param {string} url - the url string
  * @returns {string} string after replacing /{pet}/ with /:pet/
  */
  fixPathVariablesInUrl: function (url) {
    // All complicated logic removed
    // This simply replaces all instances of {text} with {{text}}
    // text cannot have any of these 3 chars: /{}
    // and {text} cannot be followed by a }
    // {{text}} will not be converted
    // https://regex101.com/r/9N1520/1
    return url
      .replace(/(\{[^\/\{\}]+\})(?!\})/g, '{$1}');
  },

  /**
   * Returns a description that's usable at the collection-level
   * Adds the collection description and uses any relevant contact info
   * @param {*} openapi The JSON representation of the OAS spec
   * @returns {string} description
   */
  getCollectionDescription: function (openapi) {
    let description = _.get(openapi, 'info.description', '');
    if (_.get(openapi, 'info.contact')) {
      let contact = [];
      if (openapi.info.contact.name) {
        contact.push(' Name: ' + openapi.info.contact.name);
      }
      if (openapi.info.contact.email) {
        contact.push(' Email: ' + openapi.info.contact.email);
      }
      if (contact.length > 0) {
        // why to add unnecessary lines if there is no description
        if (description !== '') {
          description += '\n\n';
        }
        description += 'Contact Support:\n' + contact.join('\n');
      }
    }
    return description;
  },

  /**
  * Get the format of content type header
  * @param {string} cTypeHeader - the content type header string
  * @returns {string} type of content type header
  */
  getHeaderFamily: function(cTypeHeader) {
    if (cTypeHeader.startsWith('application') && cTypeHeader.endsWith('json')) {
      return HEADER_TYPE.JSON;
    }
    if ((cTypeHeader.startsWith('application') && cTypeHeader.endsWith('xml')) || cTypeHeader === TEXT_XML) {
      return HEADER_TYPE.XML;
    }
    return HEADER_TYPE.INVALID;
  },

  /**
   * Gets the description of the parameter.
   * If the parameter is required, it prepends a `(Requried)` before the parameter description
   * If the parameter type is enum, it appends the possible enum values
   * @param {object} parameter - input param for which description needs to be returned
   * @returns {string} description of the parameters
   */
  getParameterDescription: function(parameter) {
    return (parameter.required ? '(Required) ' : '') + (parameter.description || '') +
      (parameter.enum ? ' (This can only be one of ' + parameter.enum + ')' : '');
  },

  /**
   * Converts the neccessary server variables to the
   * something that can be added to the collection
   * TODO: Figure out better description
   * @param {object} serverVariables - Object containing the server variables at the root/path-item level
   * @param {string} keyName - an additional key to add the serverUrl to the variable list
   * @param {string} serverUrl - URL from the server object
   * @returns {object} modified collection after the addition of the server variables
   */
  convertToPmCollectionVariables: function(serverVariables, keyName, serverUrl = '') {
    var variables = [];
    if (serverVariables) {
      _.forOwn(serverVariables, (value, key) => {
        let description = this.getParameterDescription(value);
        variables.push(new sdk.Variable({
          id: key,
          value: value.default || '',
          description: description
        }));
      });
    }
    if (keyName) {
      variables.push(new sdk.Variable({
        id: keyName,
        value: serverUrl,
        type: 'string'
      }));
    }
    return variables;
  },

  /**
   * Parses an OAS string/object as a YAML or JSON
   * @param {YAML/JSON} openApiSpec - The OAS 3.x specification specified in either YAML or JSON
   * @returns {Object} - Contains the parsed JSON-version of the OAS spec, or an error
   * @no-unit-test
   */
  parseSpec: function (openApiSpec) {
    var openApiObj = openApiSpec,
      obj,
      rootValidation;

    // If the open api specification is a string could be YAML or JSON
    if (typeof openApiSpec === 'string') {
      obj = parse.getOasObject(openApiSpec);
      if (obj.result) {
        openApiObj = obj.oasObject;
      }
      else {
        return obj;
      }
    }

    // spec is a valid JSON object at this point

    // Validate the root level object for semantics
    rootValidation = parse.validateSpec(openApiObj);
    if (!rootValidation.result) {
      return {
        result: false,
        reason: rootValidation.reason
      };
    }

    // Valid openapi root object
    return {
      result: true,
      openapi: rootValidation.openapi
    };
  },

  /**
   * Returns params applied to specific operation with resolved references. Params from parent
   * blocks (collection/folder) are merged, so that the request has a flattened list of params needed.
   * OperationParams take precedence over pathParams
   * @param {array} operationParam operation (Postman request)-level params.
   * @param {array} pathParam are path parent-level params.
   * @param {object} components - components defined in the OAS spec. These are used to
   * resolve references while generating params.
   * @param {object} options - a standard list of options that's globally passed around. Check options.js for more.
   * @returns {*} combined requestParams from operation and path params.
   */
  getRequestParams: function(operationParam, pathParam, components, options) {
    options = _.merge({}, defaultOptions, options);
    if (!Array.isArray(operationParam)) {
      operationParam = [];
    }
    if (!Array.isArray(pathParam)) {
      pathParam = [];
    }
    pathParam.forEach((param, index, arr) => {
      if (param.hasOwnProperty('$ref')) {
        arr[index] = this.getRefObject(param.$ref, components, options);
      }
    });

    operationParam.forEach((param, index, arr) => {
      if (param.hasOwnProperty('$ref')) {
        arr[index] = this.getRefObject(param.$ref, components, options);
      }
    });

    if (_.isEmpty(pathParam)) {
      return operationParam;
    }
    else if (_.isEmpty(operationParam)) {
      return pathParam;
    }

    // If both path and operation params exist,
    // we need to de-duplicate
    // A param with the same name and 'in' value from operationParam
    // will get precedence
    var reqParam = operationParam.slice();
    pathParam.forEach((param) => {
      var dupParam = operationParam.find(function(element) {
        return element.name === param.name && element.in === param.in &&
        // the below two conditions because undefined === undefined returns true
          element.name && param.name &&
          element.in && param.in;
      });
      if (!dupParam) {
        // if there's no duplicate param in operationParam,
        // use the one from the common pathParam list
        // this ensures that operationParam is given precedence
        reqParam.push(param);
      }
    });
    return reqParam;
  },

  /**
   * Generates a Trie-like folder structure from the root path object of the OpenAPI specification.
   * @param {Object} spec - specification in json format
   * @param {object} options - a standard list of options that's globally passed around. Check options.js for more.
   * @returns {Object} - The final object consists of the tree structure
   */
  generateTrieFromPaths: function (spec, options) {
    options = _.merge({}, defaultOptions, options);
    var paths = spec.paths, // the first level of paths
      currentPath = '',
      currentPathObject = '',
      commonParams = '',
      collectionVariables = {},
      operationItem,
      pathLevelServers = '',
      pathLength,
      currentPathRequestCount,
      currentNode,
      i,
      summary,
      path,
      componentsAndPaths = {
        components: spec.components,
        paths: spec.paths
      },
      pathMethods = [],
      // creating a root node for the trie (serves as the root dir)
      trie = new Trie(new Node({
        name: '/'
      })),

      // returns a list of methods supported at each pathItem
      // some pathItem props are not methods
      // https://github.com/OAI/OpenAPI-Specification/blob/master/versions/3.0.2.md#pathItemObject
      getPathMethods = function(pathKeys) {
        var methods = [];
        // TODO: Show warning for incorrect schema if !pathKeys
        pathKeys && pathKeys.forEach(function(element) {
          if (METHODS.includes(element)) {
            methods.push(element);
          }
        });
        return methods;
      };

    for (path in paths) {
      if (paths.hasOwnProperty(path)) {
        currentPathObject = paths[path];

        // discard the leading slash, if it exists
        if (path[0] === '/') {
          path = path.substring(1);
        }

        // split the path into indiv. segments for trie generation
        // unless path it the root endpoint
        currentPath = path === '' ? ['(root)'] : path.split('/').filter((pathItem) => {
          // remove any empty pathItems that might have cropped in
          // due to trailing or double '/' characters
          return pathItem !== '';
        });

        pathLength = currentPath.length;

        // get method names available for this path
        pathMethods = getPathMethods(Object.keys(currentPathObject));

        // the number of requests under this node
        currentPathRequestCount = pathMethods.length;
        currentNode = trie.root;

        // adding children for the nodes in the trie
        // start at the top-level and do a DFS
        for (i = 0; i < pathLength; i++) {
          if (!currentNode.children[currentPath[i]]) {
            // if the currentPath doesn't already exist at this node,
            // add it as a folder
            currentNode.addChildren(currentPath[i], new Node({
              name: currentPath[i],
              requestCount: 0,
              requests: [],
              children: {},
              type: 'item-group',
              childCount: 0
            }));

            // We are keeping the count children in a folder which can be a request or folder
            // For ex- In case of /pets/a/b, pets has 1 childCount (i.e a)
            currentNode.childCount += 1;
          }
          // requestCount increment for the node we just added
          currentNode.children[currentPath[i]].requestCount += currentPathRequestCount;
          currentNode = currentNode.children[currentPath[i]];
        }

        // extracting common parameters for all the methods in the current path item
        if (currentPathObject.hasOwnProperty('parameters')) {
          commonParams = currentPathObject.parameters;
        }

        // storing common path/collection vars from the server object at the path item level
        if (currentPathObject.hasOwnProperty('servers')) {
          pathLevelServers = currentPathObject.servers;
          collectionVariables[path + 'Url'] = pathLevelServers[0];
          delete currentPathObject.servers;
        }

        // add methods to node
        // eslint-disable-next-line no-loop-func
        _.each(pathMethods, (method) => {
          // base operationItem
          operationItem = currentPathObject[method];
          // params - these contain path/header/body params
          operationItem.parameters = this.getRequestParams(operationItem.parameters, commonParams,
            componentsAndPaths, options);
          // auth info - local security object takes precedence over the parent object
          operationItem.security = operationItem.security || spec.security;
          summary = operationItem.summary || operationItem.description;
          currentNode.addMethod({
            name: summary,
            method: method,
            path: path,
            properties: operationItem,
            type: 'item',
            servers: pathLevelServers || undefined
          });
          currentNode.childCount += 1;
        });
        pathLevelServers = undefined;
        commonParams = [];
      }
    }

    return {
      tree: trie,
      variables: collectionVariables // server variables that are to be converted into collection variables.
    };
  },

  /**
   * Adds Postman Collection Items using paths.
   * Folders are grouped based on trie that's generated using all paths.
   *
   * @param {object} spec - openAPI spec object
   * @param {object} generatedStore - the store that holds the generated collection. Modified in-place
   * @param {object} components - components defined in the OAS spec. These are used to
   *  resolve references while generating params.
   * @param {object} options - a standard list of options that's globally passed around. Check options.js for more.
   * @param {object} schemaCache - object storing schemaFaker and schmeResolution caches
   * @returns {void} - generatedStore is modified in-place
   */
  addCollectionItemsUsingPaths: function (spec, generatedStore, components, options, schemaCache) {
    var folderTree,
      folderObj,
      child,
      key,
      variableStore = {};

    /**
      We need a trie because the decision of whether or not a node
      is a folder or request can only be made once the whole trie is generated
      This has a .trie and a .variables prop
    */
    folderObj = this.generateTrieFromPaths(spec, options);
    folderTree = folderObj.tree;

    /*
      * these are variables identified at the collection level
      * they need to be added explicitly to collection variables
      * deeper down in the trie, variables will be added directly to folders
      * If the folderObj.variables have their own variables, we add
      * them to the collectionVars
    */
    if (folderObj.variables) {
      _.forOwn(folderObj.variables, (server, key) => {
        // TODO: Figure out what this does
        this.convertToPmCollectionVariables(
          server.variables, // these are path variables in the server block
          key, // the name of the variable
          this.fixPathVariablesInUrl(server.url)
        ).forEach((element) => {
          generatedStore.collection.variables.add(element);
        });
      });
    }

    // Adds items from the trie into the collection that's in the store
    for (child in folderTree.root.children) {
      // A Postman request or folder is added if atleast one request is present in that sub-child's tree
      // requestCount is a property added to each node (folder/request) while constructing the trie
      if (folderTree.root.children.hasOwnProperty(child) && folderTree.root.children[child].requestCount > 0) {
        generatedStore.collection.items.add(
          this.convertChildToItemGroup(spec, folderTree.root.children[child],
            components, options, schemaCache, variableStore)
        );
      }
    }
    for (key in variableStore) {
      // variableStore contains all the kinds of variable created.
      // Add only the variables with type 'collection' to generatedStore.collection.variables
      if (variableStore[key].type === 'collection') {
        const collectionVar = new sdk.Variable(variableStore[key]);
        generatedStore.collection.variables.add(collectionVar);
      }
    }
  },

  /**
   * Adds Postman Collection Items using tags.
   * Each tag from OpenAPI tags object is mapped to a collection item-group (Folder), and all operation that has
   * corresponding tag in operation object's tags array is included in mapped item-group.
   *
   * @param {object} spec - openAPI spec object
   * @param {object} generatedStore - the store that holds the generated collection. Modified in-place
   * @param {object} components - components defined in the OAS spec. These are used to
   *  resolve references while generating params.
   * @param {object} options - a standard list of options that's globally passed around. Check options.js for more.
   * @param {object} schemaCache - object storing schemaFaker and schmeResolution caches
   * @returns {object} returns an object containing objects of tags and their requests
   */
  addCollectionItemsUsingTags: function(spec, generatedStore, components, options, schemaCache) {
    var globalTags = spec.tags || [],
      paths = spec.paths || {},
      pathMethods,
      variableStore = {},
      tagFolders = {};

    // adding globalTags in the tagFolder object that are defined at the root level
    _.forEach(globalTags, (globalTag) => {
      tagFolders[globalTag.name] = {
        description: _.get(globalTag, 'description', ''),
        requests: []
      };
    });

    _.forEach(paths, (currentPathObject, path) => {
      var commonParams = [],
        collectionVariables,
        pathLevelServers = '';

      // discard the leading slash, if it exists
      if (path[0] === '/') {
        path = path.substring(1);
      }

      // extracting common parameters for all the methods in the current path item
      if (currentPathObject.hasOwnProperty('parameters')) {
        commonParams = currentPathObject.parameters;
      }

      // storing common path/collection vars from the server object at the path item level
      if (currentPathObject.hasOwnProperty('servers')) {
        pathLevelServers = currentPathObject.servers;

        // add path level server object's URL as collection variable
        collectionVariables = this.convertToPmCollectionVariables(
          pathLevelServers[0].variables, // these are path variables in the server block
          path + 'Url', // the name of the variable
          this.fixPathVariablesInUrl(pathLevelServers[0].url)
        );

        _.forEach(collectionVariables, (collectionVariable) => {
          generatedStore.collection.variables.add(collectionVariable);
        });
        delete currentPathObject.servers;
      }

      // get available method names for this path (path item object can have keys apart from operations)
      pathMethods = _.filter(_.keys(currentPathObject), (key) => {
        return _.includes(METHODS, key);
      });

      _.forEach(pathMethods, (pathMethod) => {
        var summary,
          operationItem = currentPathObject[pathMethod],
          localTags = operationItem.tags;

        // params - these contain path/header/body params
        operationItem.parameters = this.getRequestParams(operationItem.parameters, commonParams,
          components, options);

        // auth info - local security object takes precedence over the parent object
        operationItem.security = operationItem.security || spec.security;
        summary = operationItem.summary || operationItem.description;

        // add the request which has not any tags
        if (_.isEmpty(localTags)) {
          let tempRequest = {
            name: summary,
            method: pathMethod,
            path: path,
            properties: operationItem,
            type: 'item',
            servers: pathLevelServers || undefined
          };

          generatedStore.collection.items.add(this.convertRequestToItem(
            spec, tempRequest, components, options, schemaCache, variableStore));
        }
        else {
          _.forEach(localTags, (localTag) => {
            // add undefined tag object with empty description
            if (!_.has(tagFolders, localTag)) {
              tagFolders[localTag] = {
                description: '',
                requests: []
              };
            }

            tagFolders[localTag].requests.push({
              name: summary,
              method: pathMethod,
              path: path,
              properties: operationItem,
              type: 'item',
              servers: pathLevelServers || undefined
            });
          });
        }
      });
    });

    // Add all folders created from tags and corresponding operations
    // Iterate from bottom to top order to maintain tag order in spec
    _.forEachRight(tagFolders, (tagFolder, tagName) => {
      var itemGroup = new sdk.ItemGroup({
        name: tagName,
        description: tagFolder.description
      });

      _.forEach(tagFolder.requests, (request) => {
        itemGroup.items.add(this.convertRequestToItem(spec, request, components, options, schemaCache, variableStore));
      });

      // Add folders first (before requests) in generated collection
      generatedStore.collection.items.prepend(itemGroup);
    });

    // variableStore contains all the kinds of variable created.
    // Add only the variables with type 'collection' to generatedStore.collection.variables
    _.forEach(variableStore, (variable) => {
      if (variable.type === 'collection') {
        const collectionVar = new sdk.Variable(variable);
        generatedStore.collection.variables.add(collectionVar);
      }
    });
  },

  /**
   * Generates an array of SDK Variables from the common and provided path vars
   * @param {string} type - Level at the tree root/path level. Can be method/root/param.
   * method: request(operation)-level, root: spec-level,  param: url-level
   * @param {Array<object>} providedPathVars - Array of path variables
   * @param {object|array} commonPathVars - Object of path variables taken from the specification
   * @param {object} components - components defined in the OAS spec. These are used to
   * resolve references while generating params.
   * @param {object} options - a standard list of options that's globally passed around. Check options.js for more.
   * @param {object} schemaCache - object storing schemaFaker and schmeResolution caches
   * @returns {Array<object>} returns an array of sdk.Variable
   */
  convertPathVariables: function(type, providedPathVars, commonPathVars, components, options, schemaCache) {
    options = _.merge({}, defaultOptions, options);

    var variables = providedPathVars;
    // converting the base uri path variables, if any
    // commonPathVars is an object for type = root/method
    // array otherwise
    if (type === 'root' || type === 'method') {
      _.forOwn(commonPathVars, (value, key) => {
        let description = this.getParameterDescription(value);
        variables.push({
          key: key,
          value: type === 'root' ? '{{' + key + '}}' : value.default,
          description: description
        });
      });
    }
    else {
      _.forEach(commonPathVars, (variable) => {
        let description = this.getParameterDescription(variable);
        variables.push({
          key: variable.name,
          // we only fake the schema for param-level pathVars
          value: options.schemaFaker ?
            safeSchemaFaker(variable.schema || {}, 'schema', PROCESSING_TYPE.CONVERSION, PARAMETER_SOURCE.REQUEST,
              components, SCHEMA_FORMATS.DEFAULT, options.indentCharacter, schemaCache) : '',
          description: description
        });
      });
    }

    return variables;
  },

  /**
   * Helper function to generate a query string from an object with kvPairs
   * that will be merged with the provided delimiter
   * See apporpriate unit test for example usage
   * @param {String} kvPairs - object containing the kvPairs which need to be merged
   * @param {String} delimiter - the delimiter which is to be used
   * @returns {String} returns the query string with the delimiter at appropriate points
   */
  getQueryStringWithStyle: function(kvPairs, delimiter) {
    var queryStringArray = [];
    _.forOwn(kvPairs, (value, key) => {
      queryStringArray.push(
        key +
        ((value !== undefined) ? (delimiter + value) : '')
      );
    });
    return queryStringArray.join(delimiter);
  },

  /**
   * convert childItem from OpenAPI to Postman itemGroup if requestCount(no of requests inside childitem)>1
   * otherwise return postman request
   * @param {*} openapi object with root-level data like pathVariables baseurl
   * @param {*} child object is of type itemGroup or request
   * resolve references while generating params.
   * @param {object} components - components defined in the OAS spec. These are used to
   * resolve references while generating params.
   * @param {object} options - a standard list of options that's globally passed around. Check options.js for more.
   * @param {object} schemaCache - object storing schemaFaker and schmeResolution caches
   * @param {object} variableStore - array for storing collection variables
   * @returns {*} Postman itemGroup or request
   * @no-unit-test
   */
  convertChildToItemGroup: function (openapi, child, components, options, schemaCache, variableStore) {
    options = _.merge({}, defaultOptions, options);

    var resource = child,
      itemGroup,
      subChild,
      i,
      requestCount;

    // 3 options:

    // 1. folder with more than one request in its subtree
    // (immediate children or otherwise)
    if (resource.requestCount > 1) {
      // only return a Postman folder if this folder has>1 children in its subtree
      // otherwise we can end up with 10 levels of folders with 1 request in the end
      itemGroup = new sdk.ItemGroup({
        name: utils.insertSpacesInName(resource.name)
        // TODO: have to add auth here (but first, auth to be put into the openapi tree)
      });
      // If a folder has only one child which is a folder then we collapsed the child folder
      // with parent folder.
      /* eslint-disable max-depth */
      if (resource.childCount === 1 && options.collapseFolders) {
        let subChild = Object.keys(resource.children)[0],
          resourceSubChild = resource.children[subChild];

        resourceSubChild.name = resource.name + '/' + resourceSubChild.name;
        return this.convertChildToItemGroup(openapi, resourceSubChild, components, options, schemaCache, variableStore);
      }
      /* eslint-enable */
      // recurse over child leaf nodes
      // and add as children to this folder
      for (i = 0, requestCount = resource.requests.length; i < requestCount; i++) {
        itemGroup.items.add(
          this.convertRequestToItem(openapi, resource.requests[i], components, options, schemaCache, variableStore)
        );
      }

      // recurse over child folders
      // and add as child folders to this folder
      /* eslint-disable max-depth*/
      for (subChild in resource.children) {
        if (resource.children.hasOwnProperty(subChild) && resource.children[subChild].requestCount > 0) {
          itemGroup.items.add(
            this.convertChildToItemGroup(openapi, resource.children[subChild], components, options, schemaCache,
              variableStore)
          );
        }
      }
      /* eslint-enable */

      return itemGroup;
    }

    // 2. it has only 1 direct request of its own
    if (resource.requests.length === 1) {
      return this.convertRequestToItem(openapi, resource.requests[0], components, options, schemaCache, variableStore);
    }

    // 3. it's a folder that has no child request
    // but one request somewhere in its child folders
    for (subChild in resource.children) {
      if (resource.children.hasOwnProperty(subChild) && resource.children[subChild].requestCount === 1) {
        return this.convertChildToItemGroup(openapi, resource.children[subChild], components, options, schemaCache,
          variableStore);
      }
    }
  },

  /**
   * Gets helper object based on the root spec and the operation.security object
   * @param {*} openapi - the json object representing the OAS spec
   * @param {Array<object>} securitySet - the security object at an operation level
   * @returns {object} The authHelper to use while constructing the Postman Request. This is
   * not directly supported in the SDK - the caller needs to determine the header/body based on the return
   * value
   * @no-unit-test
   */
  getAuthHelper: function(openapi, securitySet) {
    var securityDef,
      helper;

    // return noAuth if security set is not defined
    // or is an empty array
    if (!securitySet || (Array.isArray(securitySet) && securitySet.length === 0)) {
      return {
        type: 'noauth'
      };
    }

    securitySet.forEach((security) => {
      securityDef = openapi.securityDefs[Object.keys(security)[0]];
      if (!securityDef) {
        return false;
      }
      else if (securityDef.type === 'http') {
        helper = {
          type: securityDef.scheme
        };
      }
      else if (securityDef.type === 'oauth2') {
        helper = {
          type: 'oauth2'
        };
      }
      else if (securityDef.type === 'apiKey') {
        helper = {
          type: 'api-key',
          properties: securityDef
        };
      }
      return false;
    });
    return helper;
  },

  /**
   * Converts a 'content' object into Postman response body. Any content-type header determined
   * from the body is returned as well
   * @param {*} contentObj response content - this is the content property of the response body
   * https://github.com/OAI/OpenAPI-Specification/blob/master/versions/3.0.2.md#responseObject
   * @param {object} components - components defined in the OAS spec. These are used to
   * resolve references while generating params.
  * @param {object} options - a standard list of options that's globally passed around. Check options.js for more.
  * @param {object} schemaCache - object storing schemaFaker and schmeResolution caches
   * @return {object} responseBody, contentType header needed
   */
  convertToPmResponseBody: function(contentObj, components, options, schemaCache) {
    options = _.merge({}, defaultOptions, options);

    var responseBody, cTypeHeader, hasComputedType, cTypes;
    if (!contentObj) {
      return {
        contentTypeHeader: null,
        responseBody: ''
      };
    }
    let headers = Object.keys(contentObj);

    for (let i = 0; i < headers.length; i++) {
      let headerFamily = this.getHeaderFamily(headers[i]);
      if (headerFamily !== HEADER_TYPE.INVALID) {
        cTypeHeader = headers[i];
        hasComputedType = true;
        if (headerFamily === HEADER_TYPE.JSON) {
          break;
        }
      }
    }

    // if no JSON or XML, take whatever we have
    if (!hasComputedType) {
      cTypes = Object.keys(contentObj);
      if (cTypes.length > 0) {
        cTypeHeader = cTypes[0];
        hasComputedType = true;
      }
      else {
        // just an empty object - can't convert anything
        return {
          contentTypeHeader: null,
          responseBody: ''
        };
      }
    }
    responseBody = this.convertToPmBodyData(contentObj[cTypeHeader], REQUEST_TYPE.EXAMPLE, cTypeHeader,
      PARAMETER_SOURCE.RESPONSE, options.indentCharacter, components, options, schemaCache);
    if (this.getHeaderFamily(cTypeHeader) === HEADER_TYPE.JSON) {
      responseBody = JSON.stringify(responseBody, null, options.indentCharacter);
    }
    else if (typeof responseBody !== 'string') {
      // since the collection v2 schema only supports body being a string
      responseBody = '';
    }
    return {
      contentTypeHeader: cTypeHeader,
      responseBody: responseBody
    };
  },

  /**
   * Create parameters specific for a request
   * @param {*} localParams parameters array
   * @returns {Object} with three arrays of query, header and path as keys.
   * @no-unit-test
   */
  getParametersForPathItem: function(localParams) {
    var tempParam,
      params = {
        query: [],
        header: [],
        path: []
      };

    _.forEach(localParams, (param) => {
      tempParam = param;
      if (tempParam.in === 'query') {
        params.query.push(tempParam);
      }
      else if (tempParam.in === 'header') {
        params.header.push(tempParam);
      }
      else if (tempParam.in === 'path') {
        params.path.push(tempParam);
      }
    });

    return params;
  },

  /**
   * returns first example in the input map
   * @param {*} exampleObj map[string, exampleObject]
   * @returns {*} first example in the input map type
   */
  getExampleData: function(exampleObj, components, options) {
    options = _.merge({}, defaultOptions, options);

    var example,
      exampleKey;

    if (typeof exampleObj !== 'object') {
      return '';
    }

    exampleKey = Object.keys(exampleObj)[0];
    example = exampleObj[exampleKey];
    // return example value if present else example is returned

    if (example.hasOwnProperty('$ref')) {
      example = this.getRefObject(example.$ref, components, options);
    }

    if (example.hasOwnProperty('value')) {
      example = example.value;
    }

    return example;
  },

  /**
   * converts one of the eamples or schema in Media Type object to postman data
   * @param {*} bodyObj is MediaTypeObject
   * @param {*} requestType - Specifies whether the request body is of example request or root request
   * @param {*} contentType - content type header
   * @param {string} parameterSourceOption tells that the schema object is of request or response
   * @param {string} indentCharacter is needed for XML/JSON bodies only
   * @param {object} components - components defined in the OAS spec. These are used to
   * resolve references while generating params.
  * @param {object} options - a standard list of options that's globally passed around. Check options.js for more.
  * @param {object} schemaCache - object storing schemaFaker and schmeResolution caches
   * @returns {*} postman body data
   */
  // TODO: We also need to accept the content type
  // and generate the body accordingly
  // right now, even if the content-type was XML, we'll generate
  // a JSON example/schema
  convertToPmBodyData: function(bodyObj, requestType, contentType, parameterSourceOption,
    indentCharacter, components, options, schemaCache) {

    options = _.merge({}, defaultOptions, options);
    var bodyData = '',
      schemaType = SCHEMA_FORMATS.DEFAULT,
      resolveTo = this.resolveToExampleOrSchema(requestType, options.requestParametersResolution,
        options.exampleParametersResolution);

    if (bodyObj.example && (resolveTo === 'example' || !bodyObj.schema)) {
      if (bodyObj.example.hasOwnProperty('$ref')) {
        bodyObj.example = this.getRefObject(bodyObj.example.$ref, components, options);
        if (this.getHeaderFamily(contentType) === HEADER_TYPE.JSON) {
          // try to parse the example as JSON. OK if this fails

          // eslint-disable-next-line max-depth
          try {
            bodyObj.example = JSON.parse(bodyObj.example);
          }
          // eslint-disable-next-line no-empty
          catch (e) {}
        }
      }
      bodyData = bodyObj.example;
      // return example value if present else example is returned
      if (bodyData.hasOwnProperty('value')) {
        bodyData = bodyData.value;
      }
    }
    else if (!_.isEmpty(bodyObj.examples) && (resolveTo === 'example' || !bodyObj.schema)) {
      // take one of the examples as the body and not all
      bodyData = this.getExampleData(bodyObj.examples, components, options);
    }
    else if (bodyObj.schema) {
      if (bodyObj.schema.hasOwnProperty('$ref')) {
        bodyObj.schema = this.getRefObject(bodyObj.schema.$ref, components, options);
      }
      if (options.schemaFaker) {
        if (this.getHeaderFamily(contentType) === HEADER_TYPE.XML) {
          schemaType = SCHEMA_FORMATS.XML;
        }
        bodyData = safeSchemaFaker(bodyObj.schema || {}, resolveTo, PROCESSING_TYPE.CONVERSION, parameterSourceOption,
          components, schemaType, indentCharacter, schemaCache);
      }
      else {
        // do not fake if the option is false
        bodyData = '';
      }
    }
    return bodyData;
  },

  /**
   * returns whether to resolve to example or schema
   * @param {string} requestType - Specifies whether the request body is of example request or root request
   * @param {string} requestParametersResolution - the option value of requestParametersResolution
   * @param {string} exampleParametersResolution - the option value of exampleParametersResolution
   * @returns {string} Whether to resolve to example or schema
   */
  resolveToExampleOrSchema(requestType, requestParametersResolution, exampleParametersResolution) {
    if (requestType === REQUEST_TYPE.ROOT) {
      if (requestParametersResolution === 'example') {
        return 'example';
      }
      else if (requestParametersResolution === 'schema') {
        return 'schema';
      }
    }

    if (requestType === REQUEST_TYPE.EXAMPLE) {
      if (exampleParametersResolution === 'example') {
        return 'example';
      }
      else if (exampleParametersResolution === 'schema') {
        return 'schema';
      }
    }

    return 'schema';
  },

  /**
   * convert param with in='query' to string considering style and type
   * @param {*} param with in='query'
   * @param {*} requestType Specifies whether the request body is of example request or root request
   * @param {object} components - components defined in the OAS spec. These are used to
   * resolve references while generating params.
  * @param {object} options - a standard list of options that's globally passed around. Check options.js for more.
  * @param {object} schemaCache - object storing schemaFaker and schmeResolution caches
   * @returns {array} converted queryparam
   */
  convertToPmQueryParameters: function(param, requestType, components, options, schemaCache) {
    options = _.merge({}, defaultOptions, options);
    var pmParams = [],
      paramValue,
      resolveTo = this.resolveToExampleOrSchema(requestType, options.requestParametersResolution,
        options.exampleParametersResolution);

    if (!param) {
      return [];
    }
    // check for existence of schema
    if (param.hasOwnProperty('schema')) {
      // fake data generated
      paramValue = options.schemaFaker ?
        safeSchemaFaker(param.schema, resolveTo, PROCESSING_TYPE.CONVERSION, PARAMETER_SOURCE.REQUEST,
          components, SCHEMA_FORMATS.DEFAULT, options.indentCharacter, schemaCache) : '';
      // paramType = param.schema.type;

      if (typeof paramValue === 'number' || typeof paramValue === 'boolean') {
        // the SDK will keep the number-ness,
        // which will be rejected by the collection v2 schema
        // converting to string to prevent issues like
        // https://github.com/postmanlabs/postman-app-support/issues/6500
        paramValue = paramValue.toString();
      }
      return this.convertParamsWithStyle(param, paramValue);
    }

    let description = this.getParameterDescription(param);
    // since no schema present add the parameter with no value
    pmParams.push({
      key: param.name,
      value: '',
      description: description
    });


    return pmParams;
  },

  /**
   * Returns an array of parameters
   * Handles array/object/string param types
   * @param {*} param - the param object, as defined in
   * https://github.com/OAI/OpenAPI-Specification/blob/master/versions/3.0.2.md#parameterObject
   * @param {any} paramValue - the value to use (from schema or example) for the given param.
   * This will be exploded/parsed according to the param type
   * @returns {array} parameters. One param with type=array might lead to multiple params
   * in the return value
   * The styles are documented at
   * https://github.com/OAI/OpenAPI-Specification/blob/master/versions/3.0.2.md#style-values
   */
  convertParamsWithStyle: function(param, paramValue) {
    var paramType = param.schema.type,
      paramNameArray,
      pmParams = [],
      description = this.getParameterDescription(param),
      // converts: {a: [1,2,3]} to:
      // [{key: a, val: 1}, {key: a, val: 2}, {key: a, val: 3}] if explodeFlag
      // else to [{key:a, val: 1,2,3}]
      handleExplode = (explodeFlag, paramValue, paramName) => {
        if (explodeFlag) {
          paramNameArray = _.times(paramValue.length, _.constant(paramName));
          pmParams.push(...paramNameArray.map((value, index) => {
            return {
              key: value,
              value: paramValue[index],
              description: description
            };
          }));
        }
        else {
          pmParams.push({
            key: paramName,
            value: paramValue.join(','),
            description: description
          });
        }
        return pmParams;
      };

    if (paramType === 'array') {
      // paramValue will be an array
      if (paramValue === '') { // No example provided
        paramValue = [];
      }
      if (param.style === 'form') {
        pmParams = handleExplode(param.explode, paramValue, param.name);
      }
      else if (param.style === 'spaceDelimited') {
        pmParams.push({
          key: param.name,
          value: paramValue.join(' '),
          description: description
        });
      }
      else if (param.style === 'pipeDelimited') {
        pmParams.push({
          key: param.name,
          value: paramValue.join('|'),
          description: description
        });
      }
      else if (param.style === 'deepObject') {
        pmParams.push(..._.map(paramValue, (pv) => {
          return {
            key: param.name + '[]',
            value: pv,
            description: description
          };
        }));
      }
      else {
        // if there is not style parameter we assume that it will be form by default;
        if (paramValue instanceof Array) {
          // non-primitive
          // this is to avoid problems with primitives as the default even when type is array
          paramValue = paramValue.join(',');
        }

        pmParams.push({
          key: param.name,
          value: paramValue,
          description: description
        });
      }
    }
    else if (paramType === 'object') {
      if (paramValue === '') { // No example provided
        paramValue = {};
      }
      if (param.hasOwnProperty('style')) {
        if (param.style === 'form') {
          // converts paramValue = {a:1, b:2} to:
          // [{key: a, val: 1, desc}, {key: b, val: 2, desc}] if explode
          // else to [{key: paramName, value: a,1,b,2}]
          if (param.explode) {
            paramNameArray = Object.keys(paramValue);
            pmParams.push(...paramNameArray.map((keyName) => {
              return {
                key: keyName,
                value: paramValue[keyName],
                description: description
              };
            }));
          }
          else {
            pmParams.push({
              key: param.name,
              value: this.getQueryStringWithStyle(paramValue, ','),
              description: description
            });
          }
        }
        else if (param.style === 'spaceDelimited') {
          pmParams.push({
            key: param.name,
            value: this.getQueryStringWithStyle(paramValue, '%20'),
            description: description
          });
        }
        else if (param.style === 'pipeDelimited') {
          pmParams.push({
            key: param.name,
            value: this.getQueryStringWithStyle(paramValue, '|'),
            description: description
          });
        }
        else if (param.style === 'deepObject') {
          _.forOwn(paramValue, (value, key) => {
            pmParams.push({
              key: param.name + '[' + key + ']',
              value: value,
              description: description
            });
          });
        }
      }
      else {
        pmParams.push({
          key: param.name,
          value: (paramValue),
          description: description
        });
      }
    }
    else {
      pmParams.push({
        key: param.name,
        value: (paramValue),
        description: description
      });
    }

    return pmParams;
  },

  /**
   * converts params with in='header' to a Postman header object
   * @param {*} header param with in='header'
   * @param {*} requestType Specifies whether the request body is of example request or root request
   * @param  {*} parameterSource — Specifies whether the schema being faked is from a request or response.
   * @param {object} components - components defined in the OAS spec. These are used to
   * resolve references while generating params.
  * @param {object} options - a standard list of options that's globally passed around. Check options.js for more.
  * @param {object} schemaCache - object storing schemaFaker and schmeResolution caches
   * @returns {Object} instance of a Postman SDK Header
   */
  convertToPmHeader: function(header, requestType, parameterSource, components, options, schemaCache) {
    options = _.merge({}, defaultOptions, options);

    var fakeData,
      reqHeader,
      resolveTo = this.resolveToExampleOrSchema(requestType, options.requestParametersResolution,
        options.exampleParametersResolution);

    if (header.hasOwnProperty('schema')) {
      if (!options.schemaFaker) {
        fakeData = '';
      }
      else {
        fakeData = safeSchemaFaker(header.schema || {}, resolveTo, PROCESSING_TYPE.CONVERSION, parameterSource,
          components, SCHEMA_FORMATS.DEFAULT, options.indentCharacter, schemaCache);

        // for schema.type=string or number,
        // adding JSON.stringify will add unnecessary extra double quotes around the value
        if (header.schema && (header.schema.type === 'object')) {
          fakeData = JSON.stringify(fakeData);
        }
      }
    }
    else {
      fakeData = '';
    }

    reqHeader = new sdk.Header({
      key: header.name,
      value: fakeData
    });
    reqHeader.description = this.getParameterDescription(header);

    return reqHeader;
  },

  /**
   * converts operation item requestBody to a Postman request body
   * @param {*} requestBody in operationItem
   * @param {*} requestType - Specifies whether the request body is of example request or root request
   * @param {object} components - components defined in the OAS spec. These are used to
   * resolve references while generating params.
  * @param {object} options - a standard list of options that's globally passed around. Check options.js for more.
  * @param {object} schemaCache - object storing schemaFaker and schmeResolution caches
   * @returns {Object} - Postman requestBody and Content-Type Header
   */
  convertToPmBody: function(requestBody, requestType, components, options, schemaCache) {
    options = _.merge({}, defaultOptions, options);
    var contentObj, // content is required
      bodyData,
      param,
      paramArray = [],
      updateOptions = {},
      reqBody = new sdk.RequestBody(),
      contentHeader,
      rDataMode,
      params,
      encoding,
      cType,
      description,
      required,
      enumValue,
      formHeaders = [];

    // @TODO: how do we support multiple content types
    contentObj = requestBody.content;

    // to handle cases of malformed request body, where contentObj is null
    if (!contentObj) {
      return {
        body: reqBody,
        contentHeader: null,
        formHeaders: null
      };
    }

    // handling for the urlencoded media type
    if (contentObj.hasOwnProperty(URLENCODED)) {
      rDataMode = 'urlencoded';
      if (contentObj[URLENCODED].hasOwnProperty('schema') && contentObj[URLENCODED].schema.hasOwnProperty('$ref')) {
        contentObj[URLENCODED].schema = this.getRefObject(contentObj[URLENCODED].schema.$ref, components, options);
      }
      bodyData = this.convertToPmBodyData(contentObj[URLENCODED], requestType, URLENCODED,
        PARAMETER_SOURCE.REQUEST, options.indentCharacter, components, options, schemaCache);
      encoding = contentObj[URLENCODED].encoding ? contentObj[URLENCODED].encoding : {};
      // create query parameters and add it to the request body object
      _.forOwn(bodyData, (value, key) => {

        if (_.get(contentObj[URLENCODED], 'schema.type') === 'object') {
          description = _.get(contentObj[URLENCODED], ['schema', 'properties', key, 'description'], '');
          required = _.get(contentObj[URLENCODED], ['schema', 'properties', key, 'required'], false);
          enumValue = _.get(contentObj[URLENCODED], ['schema', 'properties', key, 'enum']);
        }
        description = (required ? '(Required) ' : '') + description +
          (enumValue ? ' (This can only be one of ' + enumValue + ')' : '');
        if (encoding.hasOwnProperty(key)) {
          encoding[key].name = key;
          encoding[key].schema = {
            type: typeof value
          };
          encoding[key].description = description;
          params = this.convertParamsWithStyle(encoding[key], value);
          // TODO: Show warning for incorrect schema if !params
          params && params.forEach((element) => {
            if (typeof element.value === 'object') { element.value = JSON.stringify(element.value); }
            // element.value = JSON.stringify(element.value);
            delete element.description;
          });
          paramArray.push(...params);
        }
        else {
          if (typeof value === 'object') { value = JSON.stringify(value); }

          param = new sdk.QueryParam({
            key: key,
            value: value
          });
          param.description = description;
          paramArray.push(param);
        }
      });
      updateOptions = {
        mode: rDataMode,
        urlencoded: paramArray
      };

      // add a content type header for each media type for the request body
      contentHeader = new sdk.Header({
        key: 'Content-Type',
        value: URLENCODED
      });

      // update the request body with the options
      reqBody.update(updateOptions);
    }
    else if (contentObj.hasOwnProperty(FORM_DATA)) {
      rDataMode = 'formdata';
      bodyData = this.convertToPmBodyData(contentObj[FORM_DATA], requestType, FORM_DATA,
        PARAMETER_SOURCE.REQUEST, options.indentCharacter, components, options, schemaCache);
      encoding = contentObj[FORM_DATA].encoding ? contentObj[FORM_DATA].encoding : {};
      // create the form parameters and add it to the request body object
      _.forOwn(bodyData, (value, key) => {

        if (_.get(contentObj[FORM_DATA], 'schema.type') === 'object') {
          description = _.get(contentObj[FORM_DATA], ['schema', 'properties', key, 'description'], '');
          required = _.get(contentObj[FORM_DATA], ['schema', 'properties', key, 'required'], false);
          enumValue = _.get(contentObj[FORM_DATA], ['schema', 'properties', key, 'enum']);
        }
        description = (required ? '(Required) ' : '') + description +
          (enumValue ? ' (This can only be one of ' + enumValue + ')' : '');

        if (encoding.hasOwnProperty(key)) {
          _.forOwn(encoding[key].headers, (value, key) => {
            if (key !== 'Content-Type') {
              if (encoding[key].headers[key].hasOwnProperty('$ref')) {
                encoding[key].headers[key] = getRefObject(encoding[key].headers[key].$ref, components, options);
              }
              encoding[key].headers[key].name = key;
              // this is only for ROOT request because we are adding the headers for example request later
              formHeaders.push(this.convertToPmHeader(encoding[key].headers[key],
                REQUEST_TYPE.ROOT, PARAMETER_SOURCE.REQUEST, components, options, schemaCache));
            }
          });
        }
        if (typeof value === 'object') { value = JSON.stringify(value); }

        param = new sdk.FormParam({
          key: key,
          value: value
        });
        param.description = description;
        paramArray.push(param);
      });
      updateOptions = {
        mode: rDataMode,
        formdata: paramArray
      };
      // add a content type header for the pertaining media type
      contentHeader = new sdk.Header({
        key: 'Content-Type',
        value: FORM_DATA
      });
      // update the request body
      reqBody.update(updateOptions);
    }
    else {
      rDataMode = 'raw';
      let bodyType;

      // checking for all possible raw types
      if (contentObj.hasOwnProperty(APP_JS)) { bodyType = APP_JS; }
      else if (contentObj.hasOwnProperty(APP_JSON)) { bodyType = APP_JSON; }
      else if (contentObj.hasOwnProperty(TEXT_HTML)) { bodyType = TEXT_HTML; }
      else if (contentObj.hasOwnProperty(TEXT_PLAIN)) { bodyType = TEXT_PLAIN; }
      else if (contentObj.hasOwnProperty(TEXT_XML)) { bodyType = TEXT_XML; }
      else {
        // take the first property it has
        // types like image/png etc
        for (cType in contentObj) {
          if (contentObj.hasOwnProperty(cType)) {
            bodyType = cType;
            break;
          }
        }
      }

      bodyData = this.convertToPmBodyData(contentObj[bodyType], requestType, bodyType,
        PARAMETER_SOURCE.REQUEST, options.indentCharacter, components, options, schemaCache);

      updateOptions = {
        mode: rDataMode,
        raw: JSON.stringify(bodyData, null, 4)
      };

      contentHeader = new sdk.Header({
        key: 'Content-Type',
        value: bodyType
      });

      reqBody.update(updateOptions);
    }

    return {
      body: reqBody,
      contentHeader: contentHeader,
      formHeaders: formHeaders
    };
  },

  /**
   * @param {*} response in operationItem responses
   * @param {*} code - response Code
   * @param {*} originalRequest - the request for the example
   * @param {object} components - components defined in the OAS spec. These are used to
   * resolve references while generating params.
  * @param {object} options - a standard list of options that's globally passed around. Check options.js for more.
  * @param {object} schemaCache - object storing schemaFaker and schmeResolution caches
   * @returns {Object} postman response
   */
  convertToPmResponse: function(response, code, originalRequest, components, options, schemaCache) {
    options = _.merge({}, defaultOptions, options);
    var responseHeaders = [],
      previewLanguage = 'text',
      responseBodyWrapper,
      header,
      sdkResponse;

    if (!response) {
      return null;
    }
    _.forOwn(response.headers, (value, key) => {
      if (key !== 'Content-Type') {
        if (value.$ref) {
          // the convert to PmHeader function handles the
          // schema-faking
          header = this.getRefObject(value.$ref, components, options);
        }
        else {
          header = value;
        }
        header.name = key;
        responseHeaders.push(this.convertToPmHeader(header, REQUEST_TYPE.EXAMPLE,
          PARAMETER_SOURCE.RESPONSE, components, options, schemaCache));
      }
    });

    responseBodyWrapper = this.convertToPmResponseBody(response.content, components, options, schemaCache);

    if (responseBodyWrapper.contentTypeHeader) {
      // we could infer the content-type header from the body
      responseHeaders.push({ key: 'Content-Type', value: responseBodyWrapper.contentTypeHeader });
      if (this.getHeaderFamily(responseBodyWrapper.contentTypeHeader) === HEADER_TYPE.JSON) {
        previewLanguage = PREVIEW_LANGUAGE.JSON;
      }
      else if (this.getHeaderFamily(responseBodyWrapper.contentTypeHeader) === HEADER_TYPE.XML) {
        previewLanguage = PREVIEW_LANGUAGE.XML;
      }
    }
    else if (response.content && Object.keys(response.content).length > 0) {
      responseHeaders.push({ key: 'Content-Type', value: Object.keys(response.content)[0] });
      if (this.getHeaderFamily(Object.keys(response.content)[0]) === HEADER_TYPE.JSON) {
        previewLanguage = PREVIEW_LANGUAGE.JSON;
      }
      else if (this.getHeaderFamily(Object.keys(response.content)[0]) === HEADER_TYPE.XML) {
        previewLanguage = PREVIEW_LANGUAGE.XML;
      }
    }
    else {
      responseHeaders.push({ key: 'Content-Type', value: TEXT_PLAIN });
    }
    code = code.replace(/X/g, '0');

    sdkResponse = new sdk.Response({
      name: response.description,
      code: code === 'default' ? 500 : Number(code),
      header: responseHeaders,
      body: responseBodyWrapper.responseBody,
      originalRequest: originalRequest
    });
    sdkResponse._postman_previewlanguage = previewLanguage;

    return sdkResponse;
  },

  /**
   * @param {*} $ref reference object
   * @returns {Object} reference object from the saved components
   * @no-unit-tests
   */
  getRefObject: function($ref, components, options) {
    options = _.merge({}, defaultOptions, options);
    var refObj, savedSchema;

    savedSchema = $ref.split('/').slice(1).map((elem) => {
      // https://swagger.io/docs/specification/using-ref#escape
      // since / is the default delimiter, slashes are escaped with ~1
      return decodeURIComponent(
        elem
          .replace(/~1/g, '/')
          .replace(/~0/g, '~')
      );
    });
    // at this stage, savedSchema is [components, part1, parts]
    // must have min. 2 segments after "#/components"
    if (savedSchema.length < 3) {
      console.warn(`ref ${$ref} not found.`);
      return { value: `reference ${$ref} not found in the given specification` };
    }

    if (savedSchema[0] !== 'components' && savedSchema[0] !== 'paths') {
      console.warn(`Error reading ${$ref}. Can only use references from components and paths`);
      return { value: `Error reading ${$ref}. Can only use references from components and paths` };
    }

    // at this point, savedSchema is similar to ['components', 'schemas','Address']
    // components is actually components and paths (an object with components + paths as 1st-level-props)
    refObj = _.get(components, savedSchema);

    if (!refObj) {
      console.warn(`ref ${$ref} not found.`);
      return { value: `reference ${$ref} not found in the given specification` };
    }

    if (refObj.$ref) {
      return this.getRefObject(refObj.$ref, components, options);
    }

    return refObj;
  },

  /** Finds all the possible path variables in a given path string
   * @param {string} path Path string : /pets/{petId}
   * @returns {array} Array of path variables.
   */
  findPathVariablesFromPath: function (path) {

    // /{{path}}/{{file}}.{{format}}/{{hello}} return [ '{{path}}', '{{hello}}' ]
    // https://regex101.com/r/XGL4Gh/1
    return path.match(/(\/\{\{[^\/\{\}]+\}\})(?=\/|$)/g);
  },

  /** Finds all the possible collection variables in a given path string
   * @param {string} path Path string : /pets/{petId}
   * @returns {array} Array of collection variables.
   */
  findCollectionVariablesFromPath: function (path) {

    // /:path/{{file}}.{{format}}/:hello => only {{file}} and {{format}} will match
    // https://regex101.com/r/XGL4Gh/2
    return path.match(/(\{\{[^\/\{\}]+\}\})/g);
  },

  /** Separates out collection and path variables from the reqUrl
   *
   * @param {string} reqUrl Request Url
   * @param {Array} pathVars Path variables
   *
   * @returns {Object} reqUrl, updated path Variables array and collection Variables.
   */
  sanitizeUrlPathParams: function (reqUrl, pathVars) {
    var matches,
      collectionVars = [];

    // converts all the of the following:
    // /{{path}}/{{file}}.{{format}}/{{hello}} => /:path/{{file}}.{{format}}/:hello
    matches = this.findPathVariablesFromPath(reqUrl);
    if (matches) {
      matches.forEach((match) => {
        const replaceWith = match.replace(/{{/g, ':').replace(/}}/g, '');
        reqUrl = reqUrl.replace(match, replaceWith);
      });
    }

    // Separates pathVars array and collectionVars.
    matches = this.findCollectionVariablesFromPath(reqUrl);
    if (matches) {
      matches.forEach((match) => {
        const collVar = match.replace(/{{/g, '').replace(/}}/g, '');

        pathVars = pathVars.filter((item) => {
          if (item.name === collVar) {
            collectionVars.push(item);
          }
          return !(item.name === collVar);
        });
      });
    }

    return { url: reqUrl, pathVars, collectionVars };
  },

  /**
   * function to convert an openapi path item to postman item
  * @param {*} openapi openapi object with root properties
  * @param {*} operationItem path operationItem from tree structure
  * @param {object} components - components defined in the OAS spec. These are used to
   * resolve references while generating params.
   * @param {object} options - a standard list of options that's globally passed around. Check options.js for more.
  * @param {object} schemaCache - object storing schemaFaker and schmeResolution caches
  * @param {array} variableStore - array
  * @returns {Object} postman request Item
  * @no-unit-test
  */
  convertRequestToItem: function(openapi, operationItem, components, options, schemaCache, variableStore) {
    options = _.merge({}, defaultOptions, options);
    var reqName,
      pathVariables = openapi.baseUrlVariables,
      operation = operationItem.properties,
      reqBody = operationItem.properties.requestBody,
      itemParams = operationItem.properties.parameters,
      reqParams = this.getParametersForPathItem(itemParams),
      baseUrl = openapi.baseUrl,
      pathVarArray = [],
      authHelper,
      item,
      serverObj,
      displayUrl,
      reqUrl = '/' + operationItem.path,
      pmBody,
      authMeta,
      swagResponse,
      localServers = _.get(operationItem, 'properties.servers'),
      exampleRequestBody,
      sanitizeResult,
      globalServers = _.get(operationItem, 'servers');

    // handling path templating in request url if any
    // convert all {anything} to {{anything}}
    reqUrl = this.fixPathVariablesInUrl(reqUrl);

    // convert all /{{one}}/{{two}} to /:one/:two
    // Doesn't touch /{{file}}.{{format}}
    sanitizeResult = this.sanitizeUrlPathParams(reqUrl, reqParams.path);

    // Updated reqUrl
    reqUrl = sanitizeResult.url;

    // Updated reqParams.path
    reqParams.path = sanitizeResult.pathVars;

    // Add collection variables to the variableStore.
    sanitizeResult.collectionVars.forEach((element) => {
      if (!variableStore[element.name]) {
        variableStore[element.name] = {
          id: element.name,
          value: element.default || '',
          description: element.description,
          type: 'collection'
        };
      }
    });
    // accounting for the overriding of the root level and path level servers object if present at the operation level

    if (Array.isArray(localServers) && localServers.length) {
      serverObj = operationItem.properties.servers[0];

      // convert all {anything} to {{anything}}
      baseUrl = this.fixPathVariablesInUrl(serverObj.url);

      // add serverObj variables to pathVarArray
      if (serverObj.variables) {
        _.forOwn(serverObj.variables, (value, key) => {
          pathVarArray.push({
            name: key,
            value: value.default || '',
            description: this.getParameterDescription(value)
          });
        });

        // use pathVarAray to sanitize url for path params and collection variables.
        sanitizeResult = this.sanitizeUrlPathParams(baseUrl, pathVarArray);

        // update the base url with update url
        baseUrl = sanitizeResult.url;

        // Add new collection variables to the variableStore
        sanitizeResult.collectionVars.forEach((element) => {
          if (!variableStore[element.name]) {
            variableStore[element.name] = {
              id: element.name,
              value: element.value || '',
              description: element.description,
              type: 'collection'
            };
          }
        });

        // remove all the collection variables from serverObj.variables
        serverObj.pathVariables = {};
        sanitizeResult.pathVars.forEach((element) => {
          serverObj.pathVariables[element.name] = serverObj.variables[element.name];
        });

        // use this new filterd serverObj.pathVariables
        // to generate pm path variables.
        pathVarArray = this.convertPathVariables('method', [],
          serverObj.pathVariables, components, options, schemaCache);
      }
      baseUrl += reqUrl;
    }
    else {
      // accounting for the overriding of the root level servers object if present at the path level
      if (Array.isArray(globalServers) && globalServers.length) {
        // All the global servers present at the path level are taken care of in generateTrieFromPaths
        // Just adding the same structure of the url as the display URL.
        displayUrl = '{{' + operationItem.path + 'Url}}' + reqUrl;
      }
      // In case there are no server available use the baseUrl
      else {
        baseUrl += reqUrl;
        if (pathVariables) {
          displayUrl = baseUrl;
        }
        else {
          displayUrl = '{{baseUrl}}' + reqUrl;
        }
      }
      pathVarArray = this.convertPathVariables('root', [], pathVariables, components, options, schemaCache);
    }

    switch (options.requestNameSource) {
      case 'fallback' : {
        // operationId is usually camelcase or snake case
        reqName = operation.summary || utils.insertSpacesInName(operation.operationId) || reqUrl;
        break;
      }
      case 'url' : {
        reqName = displayUrl || baseUrl;
        break;
      }
      default : {
        reqName = operation[options.requestNameSource];
        break;
      }
    }
    if (!reqName) {
      throw new openApiErr(`requestNameSource (${options.requestNameSource})` +
        ` in options is invalid or property does not exist in ${operationItem.path}`);
    }

    // handling authentication here (for http type only)
    authHelper = this.getAuthHelper(openapi, operation.security);

    // creating the request object
    item = new sdk.Item({
      name: reqName,
      request: {
        description: operation.description,
        url: displayUrl || baseUrl,
        name: reqName,
        method: operationItem.method.toUpperCase()
      }
    });

    // using the auth helper
    authMeta = operation['x-postman-meta'];
    if (authMeta && authMeta.currentHelper && authMap[authMeta.currentHelper]) {
      let thisAuthObject = {
        type: authMap[authMeta.currentHelper]
      };

      thisAuthObject[authMap[authMeta.currentHelper]] = authMeta.helperAttributes;
      item.request.auth = new sdk.RequestAuth(thisAuthObject);
    }
    // TODO: Figure out what happens if type!=api-key
    else if (authHelper && authHelper.type === 'api-key') {
      if (authHelper.properties.in === 'header') {
        item.request.addHeader(this.convertToPmHeader(authHelper.properties,
          REQUEST_TYPE.ROOT, PARAMETER_SOURCE.REQUEST, components, options, schemaCache));
        item.request.auth = {
          type: 'noauth'
        };
      }
      else if (authHelper.properties.in === 'query') {
        this.convertToPmQueryParameters(authHelper.properties, REQUEST_TYPE.ROOT,
          components, options, schemaCache).forEach((pmParam) => {
          item.request.url.addQueryParams(pmParam);
        });
        item.request.auth = {
          type: 'noauth'
        };
      }
    }
    else {
      item.request.auth = authHelper;
    }

    // adding query params to postman request url.
    _.forEach(reqParams.query, (queryParam) => {
      this.convertToPmQueryParameters(queryParam, REQUEST_TYPE.ROOT, components, options, schemaCache)
        .forEach((pmParam) => {
          item.request.url.addQueryParams(pmParam);
        });
    });
    item.request.url.query.members.forEach((query) => {
      query.description = _.get(query, 'description.content', '');
      query.value = (typeof query.value === 'object') ? JSON.stringify(query.value) : query.value;
    });
    item.request.url.variables.clear();
    item.request.url.variables.assimilate(this.convertPathVariables('param', pathVarArray, reqParams.path,
      components, options, schemaCache));

    // Making sure description never goes out as an object
    // App / Collection transformer fail with the object syntax
    if (item.request.url.variables.members && item.request.url.variables.members.length > 0) {
      item.request.url.variables.members = _.map(item.request.url.variables.members, (m) => {
        if (typeof m.description === 'object' && m.description.content) {
          m.description = m.description.content;
        }
        return m;
      });
    }

    // adding headers to request from reqParam
    _.forEach(reqParams.header, (header) => {
      item.request.addHeader(this.convertToPmHeader(header, REQUEST_TYPE.ROOT, PARAMETER_SOURCE.REQUEST,
        components, options, schemaCache));
    });

    // adding Request Body and Content-Type header
    if (reqBody) {
      if (reqBody.$ref) {
        reqBody = this.getRefObject(reqBody.$ref, components, options);
      }
      pmBody = this.convertToPmBody(reqBody, REQUEST_TYPE.ROOT, components, options, schemaCache);
      item.request.body = pmBody.body;
      item.request.addHeader(pmBody.contentHeader);
      // extra form headers if encoding is present in request Body.
      // TODO: Show warning for incorrect schema if !pmBody.formHeaders
      pmBody.formHeaders && pmBody.formHeaders.forEach((element) => {
        item.request.addHeader(element);
      });
    }

    // adding responses to request item
    if (operation.responses) {
      let thisOriginalRequest = {},
        convertedResponse;
      _.forOwn(operation.responses, (response, code) => {
        let originalRequestHeaders = [];
        swagResponse = response;
        if (response.$ref) {
          swagResponse = this.getRefObject(response.$ref, components, options);
        }

        // Try and set fields for originalRequest (example.request)
        thisOriginalRequest.method = item.request.method;
        // setting URL
        thisOriginalRequest.url = displayUrl;
        // setting query params
        thisOriginalRequest.url += '?';
        thisOriginalRequest.url += this.convertToPmQueryArray(reqParams, REQUEST_TYPE.EXAMPLE, components,
          options, schemaCache).join('&');
        // setting headers
        _.forEach(reqParams.header, (header) => {
          originalRequestHeaders.push(this.convertToPmHeader(header, REQUEST_TYPE.EXAMPLE,
            PARAMETER_SOURCE.REQUEST, components, options, schemaCache));
        });
        thisOriginalRequest.header = originalRequestHeaders;
        // setting request body
        try {
          exampleRequestBody = this.convertToPmBody(operationItem.properties.requestBody,
            REQUEST_TYPE.EXAMPLE, components, options, schemaCache);
          thisOriginalRequest.body = exampleRequestBody.body ? exampleRequestBody.body.toJSON() : {};
        }
        catch (e) {
          // console.warn('Exception thrown while trying to json-ify body for item.request.body:', item.request.body,
          // 'Exception:', e);
          thisOriginalRequest.body = {};
        }
        convertedResponse = this.convertToPmResponse(swagResponse, code, thisOriginalRequest,
          components, options, schemaCache);
        convertedResponse && item.responses.add(convertedResponse);
      });
    }

    return item;
  },

  /**
   * function to convert an openapi query params object to array of query params
  * @param {*} reqParams openapi query params object
  * @param {*} requestType Specifies whether the request body is of example request or root request
  * @param {object} components - components defined in the OAS spec. These are used to
   * resolve references while generating params.
  * @param {object} options - a standard list of options that's globally passed around. Check options.js for more.
  * @param {object} schemaCache - object storing schemaFaker and schmeResolution caches
  * @returns {*} array of all query params
  */
  convertToPmQueryArray: function(reqParams, requestType, components, options, schemaCache) {
    options = _.merge({}, defaultOptions, options);
    let requestQueryParams = [];
    _.forEach(reqParams.query, (queryParam) => {
      this.convertToPmQueryParameters(queryParam, requestType, components, options, schemaCache).forEach((pmParam) => {
        requestQueryParams.push(pmParam.key + '=' + pmParam.value);
      });
    });
    return requestQueryParams;
  },

  // along with the path object, this also returns the values of the
  // path variable's values
  // also, any endpoint-level params are merged into the returned pathItemObject
  findMatchingRequestFromSchema: function (method, url, schema) {
    // first step - get array of requests from schema
    let parsedUrl = require('url').parse(url),
      retVal = [],
      pathToMatch,
      matchedPath,
      matchedPathJsonPath,
      schemaPathItems = schema.paths,
      filteredPathItemsArray = [];

    // Return no matches for invalid url (if unable to decode parsed url)
    try {
      pathToMatch = decodeURI(parsedUrl.pathname);
    }
    catch (e) {
      console.warn(
        'Error decoding request URI endpoint. URI: ', url,
        'Error', e
      );
      return retVal;
    }

    // if pathToMatch starts with '/', we assume it's the correct path
    // if not, we assume the segment till the first '/' is the host
    // this is because a Postman URL like "{{url}}/a/b" will
    // likely have {{url}} as the host segment
    if (!pathToMatch.startsWith('/')) {
      pathToMatch = pathToMatch.substring(pathToMatch.indexOf('/'));
    }

    // Here, only take pathItemObjects that have the right method
    // of those that do, determine a score
    // then just pick that key-value pair from schemaPathItems
    _.forOwn(schemaPathItems, (pathItemObject, path) => {
      if (!pathItemObject) {
        // invalid schema. schema.paths had an invalid entry
        return true;
      }

      if (!pathItemObject.hasOwnProperty(method.toLowerCase())) {
        // the required method was not found at this path
        return true;
      }

      // check if path and pathToMatch match (non-null)
      let schemaMatchResult = this.getPostmanUrlSchemaMatchScore(pathToMatch, path);
      if (!schemaMatchResult.match) {
        // there was no reasonable match b/w the postman path and this schema path
        return true;
      }

      filteredPathItemsArray.push({
        path,
        pathItem: pathItemObject,
        matchScore: schemaMatchResult.score,
        pathVars: schemaMatchResult.pathVars
      });
    });

    _.each(filteredPathItemsArray, (fp) => {
      let path = fp.path,
        pathItemObject = fp.pathItem,
        score = fp.matchScore,
        pathVars = fp.pathVars;

      matchedPath = pathItemObject[method.toLowerCase()];
      if (!matchedPath) {
        // method existed at the path, but was a falsy value
        return true;
      }

      matchedPathJsonPath = `$.paths[${path}]`;

      if (!matchedPath.parameters) {
        matchedPath.parameters = [];
      }

      // aggregate local + global parameters for this path
      matchedPath.parameters = _.map(matchedPath.parameters, (commonParam) => {
        // for path-specifix params that are added to the path, have a way to identify them
        // when the schemaPath is required
        // method is lowercased because OAS methods are always lowercase
        commonParam.pathPrefix = `${matchedPathJsonPath}.${method.toLowerCase()}.parameters`;

        return commonParam;
      }).concat(
        _.map(pathItemObject.parameters || [], (commonParam) => {
          // for common params that are added to the path, have a way to identify them
          // when the schemaPath is required
          commonParam.pathPrefix = matchedPathJsonPath + '.parameters';
          return commonParam;
        })
      );

      retVal.push({
        // using path instead of operationId / sumamry since it's widely understood
        name: method + ' ' + path,
        path: matchedPath,
        jsonPath: matchedPathJsonPath + '.' + method.toLowerCase(),
        pathVariables: pathVars,
        score: score
      });

      // code reaching here indicates the given method was not found
      return true;
    });

    return retVal;
  },

  /**
   * Checks if value is postman variable or not
   *
   * @param {*} value - Value to check for
   * @returns {Boolean} postman variable or not
   */
  isPmVariable: function (value) {
    // collection/environment variables are in format - {{var}}
    return _.isString(value) && _.startsWith(value, '{{') && _.endsWith(value, '}}');
  },

  /**
   *
   * @param {String} property - one of QUERYPARAM, PATHVARIABLE, HEADER, BODY, RESPONSE_HEADER, RESPONSE_BODY
   * @param {String} jsonPathPrefix - this will be prepended to all JSON schema paths on the request
   * @param {String} txnParamName - Optional - The name of the param being validated (useful for query params,
   *  req headers, res headers)
   * @param {*} value - the value of the property in the request
   * @param {String} schemaPathPrefix - this will be prepended to all JSON schema paths on the schema
   * @param {Object} openApiSchemaObj - The OpenAPI schema object against which to validate
   * @param {String} parameterSourceOption tells that the schema object is of request or response
   * @param {Object} components - Components in the spec that the schema might refer to
   * @param {Object} options - Global options
   * @param {Object} schemaCache object storing schemaFaker and schmeResolution caches
   * @param {Function} callback - For return
   * @returns {Array} array of mismatches
   */
  checkValueAgainstSchema: function (property, jsonPathPrefix, txnParamName, value, schemaPathPrefix, openApiSchemaObj,
    parameterSourceOption, components, options, schemaCache, callback) {

    let mismatches = [],
      jsonValue,
      humanPropName = propNames[property],
      needJsonMatching = (property === 'BODY' || property === 'RESPONSE_BODY'),
      invalidJson = false,
      ajv, validate,
      valueToUse = value,

      // This is dereferenced schema (converted to JSON schema for validation)
      schema = deref.resolveRefs(openApiSchemaObj, parameterSourceOption, components,
        schemaCache.schemaResolutionCache, PROCESSING_TYPE.VALIDATION);

    if (needJsonMatching) {
      try {
        jsonValue = JSON.parse(value);
        // If valid JSON is detected, the parsed value should be used
        // to determine mismatches
        valueToUse = jsonValue;
      }
      catch (e) {
        jsonValue = '';
        invalidJson = true;
      }
    }

    // When processing a reference, schema.type could also be undefined
    if (schema && schema.type) {
      if (typeof schemaTypeToJsValidator[schema.type] === 'function') {
        let isCorrectType;

        // Treat unresolved postman collection/environment variable as correct type
        if (options.ignoreUnresolvedVariables && this.isPmVariable(valueToUse)) {
          isCorrectType = true;
        }
        else {
          isCorrectType = schemaTypeToJsValidator[schema.type](valueToUse);
        }

        if (!isCorrectType) {
          // if type didn't match, no point checking for AJV
          let reason = '',
            mismatchObj;

          if (property === 'RESPONSE_BODY' || property === 'BODY') {
            // we don't have names for the body, but there's only one
            reason = 'The ' + humanPropName;
          }
          else if (txnParamName) {
            // for query params, req/res headers, path vars, we have a name. Praise the lord.
            reason = `The ${humanPropName} "${txnParamName}"`;
          }
          else {
            // for query params, req/res headers, path vars, we might not ALWAYS have a name.
            reason = `A ${humanPropName}`;
          }
          reason += ` needs to be of type ${schema.type}, but we found `;
          if (!options.shortValidationErrors) {
            reason += `"${valueToUse}"`;
          }
          else if (invalidJson) {
            reason += 'invalid JSON';
          }
          else if (Array.isArray(valueToUse)) {
            reason += 'an array instead';
          }
          else if (typeof valueToUse === 'object') {
            reason += 'an object instead';
          }
          else {
            reason += `a ${typeof valueToUse} instead`;
          }

          mismatchObj = {
            property,
            transactionJsonPath: jsonPathPrefix,
            schemaJsonPath: schemaPathPrefix,
            reasonCode: 'INVALID_TYPE',
            reason
          };

          if (options.suggestAvailableFixes) {
            mismatchObj.suggestedFix = {
              key: txnParamName,
              actualValue: valueToUse,
              suggestedValue: safeSchemaFaker(openApiSchemaObj || {}, 'example', PROCESSING_TYPE.VALIDATION,
                parameterSourceOption, components, SCHEMA_FORMATS.DEFAULT, options.indentCharacter, schemaCache)
            };
          }

          return callback(null, [mismatchObj]);
        }

        // only do AJV if type is array or object
        // simpler cases are handled by a type check
        if (schema.type === 'array' || schema.type === 'object') {
          let filteredValidationError;

          try {
            // add Ajv options to support validation of OpenAPI schema.
            // For more details see https://ajv.js.org/#options
            ajv = new Ajv({
              // the unknown formats are ones that are allowed in OAS, but not JSON schema.
              unknownFormats: ['int32', 'int64'],

              // check all rules collecting all errors. instead returning after the first error.
              allErrors: true,

              // supports keyword "nullable" from Open API 3 specification.
              nullable: true
            });
            validate = ajv.compile(schema);
            validate(valueToUse);
          }
          catch (e) {
            // something went wrong validating the schema
            // input was invalid. Don't throw mismatch
          }

<<<<<<< HEAD
          // Filter validation errors for following cases
          filteredValidationError = _.filter(validate.errors, (validationError) => {
=======
          // As OAS only supports some of Json Schema keywords, and Ajv is supporting all keywords from Draft 7
          // Remove keyword currently not supported in OAS to make both compatible with each other
          filteredValidationError = _.filter(_.get(validate, 'errors', []), (validationError) => {
>>>>>>> c8376abe
            // for invalid `propertyNames` two error are thrown by Ajv, which include error with `pattern` keyword
            if (validationError.keyword === 'pattern') {
              return !_.has(validationError, 'propertyName');
            }

            // As OAS only supports some of Json Schema keywords, and Ajv is supporting all keywords from Draft 7
            // Remove keyword currently not supported in OAS to make both compatible with each other
            else if (_.includes(IGNORED_KEYWORDS, validationError.keyword)) {
              return false;
            }

            // Ignore unresolved variables from mismatch if option is set
            else if (options.ignoreUnresolvedVariables &&
              this.isPmVariable(_.get(valueToUse, validationError.dataPath.slice(1)))) {
              return false;
            }
            return true;
          });

          // sort errors based on dataPath, as this will ensure no overriding later
          filteredValidationError = _.sortBy(filteredValidationError, ['dataPath']);

          if (!_.isEmpty(filteredValidationError)) {
            let mismatchObj,
              suggestedValue,
              fakedValue = safeSchemaFaker(openApiSchemaObj || {}, 'example', PROCESSING_TYPE.VALIDATION,
                parameterSourceOption, components, SCHEMA_FORMATS.DEFAULT, options.indentCharacter, schemaCache);

            // Show detailed validation mismatches for only request/response body
            if (options.detailedBlobValidation && needJsonMatching) {
              _.forEach(filteredValidationError, (ajvError) => {
                let localSchemaPath = ajvError.schemaPath.replace(/\//g, '.').slice(2),
                  dataPath = ajvError.dataPath || '';

                // discard the leading '.' if it exists
                if (dataPath[0] === '.') {
                  dataPath = dataPath.slice(1);
                }

                mismatchObj = _.assign({
                  property: property,
                  transactionJsonPath: jsonPathPrefix + ajvError.dataPath,
                  schemaJsonPath: schemaPathPrefix + '.' + localSchemaPath
                }, ajvValidationError(ajvError, { property, humanPropName }));

                if (options.suggestAvailableFixes) {
                  mismatchObj.suggestedFix = {
                    key: _.split(dataPath, '.').pop(),
                    actualValue: _.get(valueToUse, dataPath, null),
                    suggestedValue: this.getSuggestedValue(fakedValue, valueToUse, ajvError)
                  };
                }
                mismatches.push(mismatchObj);
              });
            }
            else {
              mismatchObj = {
                reason: `The ${humanPropName} didn\'t match the specified schema`,
                reasonCode: 'INVALID_TYPE'
              };

              // assign proper reason codes for invalid body
              if (property === 'BODY') {
                mismatchObj.reasonCode = 'INVALID_BODY';
              }
              else if (property === 'RESPONSE_BODY') {
                mismatchObj.reasonCode = 'INVALID_RESPONSE_BODY';
              }

              if (options.suggestAvailableFixes) {
                suggestedValue = _.cloneDeep(valueToUse);

                // Apply each fix individually to respect existing values in request
                _.forEach(filteredValidationError, (ajvError) => {
                  let dataPath = ajvError.dataPath || '';

                  // discard the leading '.' if it exists
                  if (dataPath[0] === '.') {
                    dataPath = dataPath.slice(1);
                  }
                  _.set(suggestedValue, dataPath, this.getSuggestedValue(fakedValue, valueToUse, ajvError));
                });

                mismatchObj.suggestedFix = {
                  key: property.toLowerCase(),
                  actualValue: valueToUse,
                  suggestedValue
                };
              }

              mismatches.push(_.assign({
                property: property,
                transactionJsonPath: jsonPathPrefix,
                schemaJsonPath: schemaPathPrefix
              }, mismatchObj));
            }

            // only return AJV mismatches
            return callback(null, mismatches);
          }
          // result passed. No AJV mismatch
        }

        // Schema was not AJV or object
        // Req/Res Body was non-object but content type is application/json
        else if (needJsonMatching) {
          return callback(null, [{
            property,
            transactionJsonPath: jsonPathPrefix,
            schemaJsonPath: schemaPathPrefix,
            reasonCode: 'INVALID_TYPE',
            reason: `The ${humanPropName} needs to be of type object/array, but we found "${valueToUse}"`,
            suggestedFix: {
              key: null,
              actualValue: valueToUse,
              suggestedValue: {} // suggest value to be object
            }
          }]);
        }
      }
      else {
        // unknown schema.type found
        // TODO: Decide how to handle. Log?
      }
    }
    // Schema not defined
    return callback(null, []);

    // if (!schemaTypeToJsValidator[schema.type](value)) {
    //   callback(null, [{
    //     property,
    //     transactionJsonPath: jsonPathPrefix,
    //     schemaJsonPath: schemaPathPrefix,
    //     reasonCode: 'INVALID_TYPE',
    //     reason: `Value must be a token of type ${schema.type}, found ${value}`
    //   }]);
    // }
    // TODO: Further checks for object type
    // else {
    //   callback(null, []);
    // }
  },

  /**
   *
   * @param {*} determinedPathVariables the key/determined-value pairs of the path variables (from Postman)
   * @param {*} transactionPathPrefix the jsonpath for this validation (will be prepended to all identified mismatches)
   * @param {*} schemaPath the applicable pathItem defined at the schema level
   * @param {*} components the components + paths from the OAS spec that need to be used to resolve $refs
   * @param {*} options OAS options
   * @param {*} schemaCache object storing schemaFaker and schmeResolution caches
   * @param {*} callback Callback
   * @returns {array} mismatches (in the callback)
   */
  checkPathVariables: function (
    determinedPathVariables,
    transactionPathPrefix,
    schemaPath,
    components,
    options,
    schemaCache,
    callback) {

    // schema path should have all parameters needed
    // components need to be stored globally
    var mismatchProperty = 'PATHVARIABLE',
      // all path variables defined in this path. acc. to the spec, all path params are required
      schemaPathVariables,
      schemaPathVar;

    if (options.validationPropertiesToIgnore.includes(mismatchProperty)) {
      return callback(null, []);
    }

    schemaPathVariables = _.filter(schemaPath.parameters, (param) => {
      return (param.in === 'path');
    });

    async.map(determinedPathVariables, (pathVar, cb) => {
      let mismatches = [],
        index = _.findIndex(determinedPathVariables, pathVar);

      schemaPathVar = _.find(schemaPathVariables, (param) => {
        return param.name === pathVar.key;
      });

      if (!schemaPathVar) {
        // extra pathVar present in given request.
        if (options.showMissingInSchemaErrors) {
          mismatches.push({
            property: mismatchProperty,
            // not adding the pathVar name to the jsonPath because URL is just a string
            transactionJsonPath: transactionPathPrefix + `[${index}]`,
            schemaJsonPath: null,
            reasonCode: 'MISSING_IN_SCHEMA',
            reason: `The path variable "${pathVar.key}" was not found in the schema`
          });
        }
        return cb(null, mismatches);
      }

      setTimeout(() => {
        if (!(schemaPathVar && schemaPathVar.schema)) {
          // no errors to show if there's no schema present in the spec
          return cb(null, []);
        }

        this.checkValueAgainstSchema(mismatchProperty,
          transactionPathPrefix + `[${index}].value`,
          pathVar.key,
          pathVar.value,
          schemaPathVar.pathPrefix + '[?(@.name==\'' + schemaPathVar.name + '\')]',
          schemaPathVar.schema,
          PARAMETER_SOURCE.REQUEST,
          components, options, schemaCache, cb);
      }, 0);
    }, (err, res) => {
      let mismatches = [],
        mismatchObj;

      if (err) {
        return callback(err);
      }

      // go through required schemaPathVariables, and params that aren't found in the given transaction are errors
      _.each(schemaPathVariables, (pathVar) => {
        if (!_.find(determinedPathVariables, (param) => { return param.key === pathVar.name; })) {
          mismatchObj = {
            property: mismatchProperty,
            transactionJsonPath: transactionPathPrefix,
            schemaJsonPath: pathVar.pathPrefix,
            reasonCode: 'MISSING_IN_REQUEST',
            reason: `The required path variable "${pathVar.name}" was not found in the transaction`
          };

          if (options.suggestAvailableFixes) {
            mismatchObj.suggestedFix = {
              key: pathVar.name,
              actualValue: null,
              suggestedValue: {
                key: pathVar.name,
                value: safeSchemaFaker(pathVar.schema || {}, 'example', PROCESSING_TYPE.VALIDATION,
                  PARAMETER_SOURCE.REQUEST, components, SCHEMA_FORMATS.DEFAULT, options.indentCharacter, schemaCache)
              }
            };
          }
          mismatches.push(mismatchObj);
        }
      });

      // res is an array of mismatches (also an array) from all checkValueAgainstSchema calls
      return callback(null, _.concat(_.flatten(res), mismatches));
    });
  },

  /**
   *
   * @param {*} transaction Transaction with which to compare
   * @param {*} transactionPathPrefix the jsonpath for this validation (will be prepended to all identified mismatches)
   * @param {*} schemaPath the applicable pathItem defined at the schema level
   * @param {*} pathRoute Route to applicable pathItem (i.e. 'GET /users/{userID}')
   * @param {*} options OAS options
   * @param {*} callback Callback
   * @returns {array} mismatches (in the callback)
   */
  checkMetadata(transaction, transactionPathPrefix, schemaPath, pathRoute, options, callback) {
    let expectedReqName,
      expectedReqDesc,
      reqNameMismatch,
      actualReqName = _.get(transaction, 'name'),
      actualReqDesc,
      mismatches = [],
      mismatchObj,
      reqUrl;

    if (!options.validateMetadata) {
      return callback(null, []);
    }

    // handling path templating in request url if any
    // convert all {anything} to {{anything}}
    reqUrl = this.fixPathVariablesInUrl(pathRoute.slice(pathRoute.indexOf('/')));

    // convert all /{{one}}/{{two}} to /:one/:two
    // Doesn't touch /{{file}}.{{format}}
    reqUrl = this.sanitizeUrlPathParams(reqUrl, []).url;

    // description can be one of following two
    actualReqDesc = _.isObject(_.get(transaction, 'request.description')) ?
      _.get(transaction, 'request.description.content') : _.get(transaction, 'request.description');
    expectedReqDesc = schemaPath.description;

    switch (options.requestNameSource) {
      case 'fallback' : {
        // operationId is usually camelcase or snake case
        expectedReqName = schemaPath.summary || utils.insertSpacesInName(schemaPath.operationId) || reqUrl;
        reqNameMismatch = (actualReqName !== expectedReqName);
        break;
      }
      case 'url' : {
        // actual value may differ in conversion as it uses local/global servers info to generate it
        // for now suggest actual path as request name
        expectedReqName = reqUrl;
        reqNameMismatch = !_.endsWith(actualReqName, reqUrl);
        break;
      }
      default : {
        expectedReqName = schemaPath[options.requestNameSource];
        reqNameMismatch = (actualReqName !== expectedReqName);
        break;
      }
    }

    if (reqNameMismatch) {
      mismatchObj = {
        property: 'REQUEST_NAME',
        transactionJsonPath: transactionPathPrefix + '.name',
        schemaJsonPath: null,
        reasonCode: 'INVALID_VALUE',
        reason: 'The request name didn\'t match with specified schema'
      };

      options.suggestAvailableFixes && (mismatchObj.suggestedFix = {
        key: 'name',
        actualValue: actualReqName || null,
        suggestedValue: expectedReqName
      });
      mismatches.push(mismatchObj);
    }

    if (actualReqDesc !== expectedReqDesc) {
      mismatchObj = {
        property: 'REQUEST_DESCRIPTION',
        transactionJsonPath: transactionPathPrefix + '.request.description',
        schemaJsonPath: null,
        reasonCode: 'INVALID_VALUE',
        reason: 'The request description didn\'t match with specified schema'
      };

      options.suggestAvailableFixes && (mismatchObj.suggestedFix = {
        key: 'description',
        actualValue: actualReqDesc || null,
        suggestedValue: expectedReqDesc
      });
      mismatches.push(mismatchObj);
    }
    return callback(null, mismatches);
  },

  checkQueryParams(requestUrl, transactionPathPrefix, schemaPath, components, options,
    schemaCache, callback) {
    let parsedUrl = require('url').parse(requestUrl),
      schemaParams = _.filter(schemaPath.parameters, (param) => { return param.in === 'query'; }),
      requestQueryArray = [],
      requestQueryParams = [],
      mismatchProperty = 'QUERYPARAM',
      urlMalformedError;

    if (options.validationPropertiesToIgnore.includes(mismatchProperty)) {
      return callback(null, []);
    }

    if (!parsedUrl.query) {
      // null query params should be treated as lack of any params
      parsedUrl.query = '';
    }
    requestQueryArray = parsedUrl.query.split('&');

    _.each(requestQueryArray, (rqp) => {
      let parts = rqp.split('='),
        qKey, qVal;

      try {
        qKey = decodeURIComponent(parts[0]);
        qVal = decodeURIComponent(parts.slice(1).join('='));
      }
      catch (err) {
        return (urlMalformedError = err);
      }


      if (qKey.length > 0) {
        requestQueryParams.push({
          key: qKey,
          value: qVal
        });
      }
    });

    if (urlMalformedError) {
      return callback(urlMalformedError);
    }

    return async.map(requestQueryParams, (pQuery, cb) => {
      let mismatches = [],
        index = _.findIndex(requestQueryParams, pQuery);

      const schemaParam = _.find(schemaParams, (param) => { return param.name === pQuery.key; });

      if (!schemaParam) {
        // no schema param found
        if (options.showMissingInSchemaErrors) {
          mismatches.push({
            property: mismatchProperty,
            transactionJsonPath: transactionPathPrefix + `[${index}]`,
            schemaJsonPath: null,
            reasonCode: 'MISSING_IN_SCHEMA',
            reason: `The query parameter ${pQuery.key} was not found in the schema`
          });
        }
        return cb(null, mismatches);
      }

      // query found in spec. check query's schema
      setTimeout(() => {
        if (!schemaParam.schema) {
          // no errors to show if there's no schema present in the spec
          return cb(null, []);
        }
        this.checkValueAgainstSchema(mismatchProperty,
          transactionPathPrefix + `[${index}].value`,
          pQuery.key,
          pQuery.value,
          schemaParam.pathPrefix + '[?(@.name==\'' + schemaParam.name + '\')]',
          schemaParam.schema,
          PARAMETER_SOURCE.REQUEST,
          components, options, schemaCache, cb
        );
      }, 0);
    }, (err, res) => {
      let mismatches = [],
        mismatchObj;

      _.each(_.filter(schemaParams, (q) => { return q.required; }), (qp) => {
        if (!_.find(requestQueryParams, (param) => { return param.key === qp.name; })) {
          mismatchObj = {
            property: mismatchProperty,
            transactionJsonPath: transactionPathPrefix,
            schemaJsonPath: qp.pathPrefix + '[?(@.name==\'' + qp.name + '\')]',
            reasonCode: 'MISSING_IN_REQUEST',
            reason: `The required query parameter "${qp.name}" was not found in the transaction`
          };

          if (options.suggestAvailableFixes) {
            mismatchObj.suggestedFix = {
              key: qp.name,
              actualValue: null,
              suggestedValue: {
                key: qp.name,
                value: safeSchemaFaker(qp.schema || {}, 'example', PROCESSING_TYPE.VALIDATION,
                  PARAMETER_SOURCE.REQUEST, components, SCHEMA_FORMATS.DEFAULT, options.indentCharacter, schemaCache)
              }
            };
          }
          mismatches.push(mismatchObj);
        }
      });
      return callback(null, _.concat(_.flatten(res), mismatches));
    });
  },

  checkRequestHeaders: function (headers, transactionPathPrefix, schemaPath, components, options,
    schemaCache, callback) {
    let schemaHeaders = _.filter(schemaPath.parameters, (param) => { return param.in === 'header'; }),
      mismatchProperty = 'HEADER';

    if (options.validationPropertiesToIgnore.includes(mismatchProperty)) {
      return callback(null, []);
    }
    // 1. for each header, find relevant schemaPath property

    return async.map(headers, (pHeader, cb) => {
      let mismatches = [],
        index = _.findIndex(headers, pHeader);

      const schemaHeader = _.find(schemaHeaders, (header) => { return header.name === pHeader.key; });

      if (!schemaHeader) {
        // no schema header found
        if (options.showMissingInSchemaErrors) {
          mismatches.push({
            property: mismatchProperty,
            transactionJsonPath: transactionPathPrefix + `[${index}]`,
            schemaJsonPath: null,
            reasonCode: 'MISSING_IN_SCHEMA',
            reason: `The header ${pHeader.key} was not found in the schema`
          });
        }
        return cb(null, mismatches);
      }

      // header found in spec. check header's schema
      setTimeout(() => {
        if (!schemaHeader.schema) {
          // no errors to show if there's no schema present in the spec
          return cb(null, []);
        }
        this.checkValueAgainstSchema(mismatchProperty,
          transactionPathPrefix + `[${index}].value`,
          pHeader.key,
          pHeader.value,
          schemaHeader.pathPrefix + '[?(@.name==\'' + schemaHeader.name + '\')]',
          schemaHeader.schema,
          PARAMETER_SOURCE.REQUEST,
          components, options, schemaCache, cb
        );
      }, 0);
    }, (err, res) => {
      let mismatches = [],
        mismatchObj;

      _.each(_.filter(schemaHeaders, (h) => { return h.required; }), (header) => {
        if (!_.find(headers, (param) => { return param.key === header.name; })) {
          mismatchObj = {
            property: mismatchProperty,
            transactionJsonPath: transactionPathPrefix,
            schemaJsonPath: header.pathPrefix + '[?(@.name==\'' + header.name + '\')]',
            reasonCode: 'MISSING_IN_REQUEST',
            reason: `The required header "${header.name}" was not found in the transaction`
          };

          if (options.suggestAvailableFixes) {
            mismatchObj.suggestedFix = {
              key: header.name,
              actualValue: null,
              suggestedValue: {
                key: header.name,
                value: safeSchemaFaker(header.schema || {}, 'example', PROCESSING_TYPE.VALIDATION,
                  PARAMETER_SOURCE.REQUEST, components, SCHEMA_FORMATS.DEFAULT, options.indentCharacter, schemaCache)
              }
            };
          }
          mismatches.push(mismatchObj);
        }
      });
      return callback(null, _.concat(_.flatten(res), mismatches));
    });
  },

  checkResponseHeaders: function (schemaResponse, headers, transactionPathPrefix, schemaPathPrefix,
    components, options, schemaCache, callback) {
    // 0. Need to find relevant response from schemaPath.responses
    let schemaHeaders,
      mismatchProperty = 'RESPONSE_HEADER';

    if (options.validationPropertiesToIgnore.includes(mismatchProperty)) {
      return callback(null, []);
    }

    if (!schemaResponse) {
      // no default response found, we can't call it a mismatch
      return callback(null, []);
    }

    schemaHeaders = schemaResponse.headers;

    return async.map(headers, (pHeader, cb) => {
      let mismatches = [],
        index = _.findIndex(headers, pHeader);

      const schemaHeader = _.get(schemaHeaders, pHeader.key);

      if (!schemaHeader) {
        // no schema header found
        if (options.showMissingInSchemaErrors) {
          mismatches.push({
            property: mismatchProperty,
            transactionJsonPath: transactionPathPrefix + `[${index}]`,
            schemaJsonPath: schemaPathPrefix + '.headers',
            reasonCode: 'MISSING_IN_SCHEMA',
            reason: `The header ${pHeader.key} was not found in the schema`
          });
        }
        return cb(null, mismatches);
      }

      // header found in spec. check header's schema
      setTimeout(() => {
        if (!schemaHeader.schema) {
          // no errors to show if there's no schema present in the spec
          return cb(null, []);
        }
        return this.checkValueAgainstSchema(mismatchProperty,
          transactionPathPrefix + `[${index}].value`,
          pHeader.key,
          pHeader.value,
          schemaPathPrefix + '.headers[' + pHeader.key + ']',
          schemaHeader.schema,
          PARAMETER_SOURCE.RESPONSE,
          components, options, schemaCache, cb
        );
      }, 0);
    }, (err, res) => {
      let mismatches = [],
        mismatchObj;

      _.each(_.filter(schemaHeaders, (h, hName) => {
        h.name = hName;
        return h.required;
      }), (header) => {
        if (!_.find(headers, (param) => { return param.key === header.name; })) {
          mismatchObj = {
            property: mismatchProperty,
            transactionJsonPath: transactionPathPrefix,
            schemaJsonPath: schemaPathPrefix + '.headers[\'' + header.name + '\']',
            reasonCode: 'MISSING_IN_REQUEST',
            reason: `The required response header "${header.name}" was not found in the transaction`
          };

          if (options.suggestAvailableFixes) {
            mismatchObj.suggestedFix = {
              key: header.name,
              actualValue: null,
              suggestedValue: {
                key: header.name,
                value: safeSchemaFaker(header.schema || {}, 'example', PROCESSING_TYPE.VALIDATION,
                  PARAMETER_SOURCE.REQUEST, components, SCHEMA_FORMATS.DEFAULT, options.indentCharacter, schemaCache)
              }
            };
          }
          mismatches.push(mismatchObj);
        }
      });
      callback(null, _.concat(_.flatten(res), mismatches));
    });
  },

  // Only application/json is validated for now
  checkRequestBody: function (requestBody, transactionPathPrefix, schemaPathPrefix, schemaPath,
    components, options, schemaCache, callback) {
    // check for body modes
    // TODO: The application/json can be anything that's application/*+json
    let jsonSchemaBody = _.get(schemaPath, ['requestBody', 'content', 'application/json', 'schema']),
      mismatchProperty = 'BODY';

    if (options.validationPropertiesToIgnore.includes(mismatchProperty)) {
      return callback(null, []);
    }

    // only raw for now
    if (requestBody && requestBody.mode === 'raw' && jsonSchemaBody) {
      setTimeout(() => {
        return this.checkValueAgainstSchema(mismatchProperty,
          transactionPathPrefix,
          null, // no param name for the request body
          requestBody.raw,
          schemaPathPrefix + '.requestBody.content[application/json].schema',
          jsonSchemaBody,
          PARAMETER_SOURCE.REQUEST,
          components,
          _.extend({}, options, { shortValidationErrors: true }),
          schemaCache,
          callback
        );
      }, 0);
    }
    else {
      return callback(null, []);
    }
  },

  checkResponseBody: function (schemaResponse, body, transactionPathPrefix, schemaPathPrefix,
    components, options, schemaCache, callback) {
    let schemaContent = _.get(schemaResponse, ['content', 'application/json', 'schema']),
      mismatchProperty = 'RESPONSE_BODY';

    if (options.validationPropertiesToIgnore.includes(mismatchProperty)) {
      return callback(null, []);
    }

    if (!schemaContent) {
      // no specific or default response with application/json
      // return callback(null, [{
      //   property: mismatchProperty,
      //   transactionJsonPath: transactionPathPrefix,
      //   schemaJsonPath: null,
      //   reasonCode: 'BODY_SCHEMA_NOT_FOUND',
      //   reason: 'No JSON schema found for this response'
      // }]);

      // cannot show mismatches if the schema didn't have any application/JSON response
      return callback(null, []);
    }

    setTimeout(() => {
      return this.checkValueAgainstSchema(mismatchProperty,
        transactionPathPrefix,
        null, // no param name for the response body
        body,
        schemaPathPrefix + '.content[application/json].schema',
        schemaContent,
        PARAMETER_SOURCE.RESPONSE,
        components,
        _.extend({}, options, { shortValidationErrors: true }),
        schemaCache,
        callback
      );
    }, 0);
  },

  checkResponses: function (responses, transactionPathPrefix, schemaPathPrefix, schemaPath,
    components, options, schemaCache, cb) {
    // responses is an array of repsonses recd. for one Postman request
    // we've already determined the schemaPath against which all responses need to be validated
    // loop through all responses
    // for each response, find the appropriate response from schemaPath, and then validate response body and headers
    async.map(responses, (response, responseCallback) => {
      let thisResponseCode = response.code,
        thisSchemaResponse = _.get(schemaPath, ['responses', thisResponseCode]),
        responsePathPrefix = thisResponseCode;
      // find this code from the schemaPath
      if (!thisSchemaResponse) {
        // could not find an appropriate response for this code. check default?
        thisSchemaResponse = _.get(schemaPath, ['responses', 'default']);
        responsePathPrefix = 'default';
      }

      if (!thisSchemaResponse) {
        // still didn't find a response
        responseCallback(null);
      }
      else {
        // check headers and body
        async.parallel({
          headers: (cb) => {
            this.checkResponseHeaders(thisSchemaResponse, response.header,
              transactionPathPrefix + '[' + response.id + '].header',
              schemaPathPrefix + '.responses.' + responsePathPrefix, components, options, schemaCache, cb);
          },
          body: (cb) => {
            // assume it's JSON at this point
            this.checkResponseBody(thisSchemaResponse, response.body,
              transactionPathPrefix + '[' + response.id + '].body',
              schemaPathPrefix + '.responses.' + responsePathPrefix, components, options, schemaCache, cb);
          }
        }, (err, result) => {
          return responseCallback(null, {
            id: response.id,
            matched: (result.body.length === 0 && result.headers.length === 0),
            mismatches: result.body.concat(result.headers)
          });
        });
      }
    }, (err, result) => {
      var retVal = _.keyBy(_.reject(result, (ai) => { return !ai; }), 'id');
      return cb(null, retVal);
    });
  },

  /**
   * @param {string} postmanPath - parsed path (exclude host and params) from the Postman request
   * @param {string} schemaPath - schema path from the OAS spec (exclude servers object)
   * @returns {*} score + match + pathVars - higher score - better match. null - no match
   */
  getPostmanUrlSchemaMatchScore: function (postmanPath, schemaPath) {
    var postmanPathArr = _.reject(postmanPath.split('/'), (segment) => {
        return segment === '';
      }),
      schemaPathArr = _.reject(schemaPath.split('/'), (segment) => {
        return segment === '';
      }),
      matchedPathVars = null,
      maxScoreFound = -Infinity,
      anyMatchFound = false,
      postmanPathSuffixes = [];

    // get array with all suffixes of postmanPath
    // if postmanPath = {{url}}/a/b, the suffix array is [ [{{url}}, a, b] , [a, b] , [b]]
    for (let i = postmanPathArr.length; i > 0; i--) {
      // i will be 3, 2, 1
      postmanPathSuffixes.push(postmanPathArr.slice(-i));

      break; // we only want one item in the suffixes array for now
    }

    // for each suffx, calculate score against the schemaPath
    // the schema<>postman score is the sum
    _.each(postmanPathSuffixes, (pps) => {
      let suffixMatchResult = this.getPostmanUrlSuffixSchemaScore(pps, schemaPathArr);
      if (suffixMatchResult.match && suffixMatchResult.score > maxScoreFound) {
        maxScoreFound = suffixMatchResult.score;
        matchedPathVars = suffixMatchResult.pathVars;
        anyMatchFound = true;
      }
    });

    if (anyMatchFound) {
      return {
        match: true,
        score: maxScoreFound,
        pathVars: matchedPathVars
      };
    }
    return {
      match: false
    };
  },

  /**
   * @param {*} pmSuffix
   * @param {*} schemaPath
   * @returns {*} score - null of no match, int for match. higher value indicates better match
   * You get points for the number of URL segments that match
   * You are penalized for the number of schemaPath segments that you skipped
   */
  getPostmanUrlSuffixSchemaScore: function (pmSuffix, schemaPath) {
    let mismatchFound = false,
      variables = [],
      minLength = Math.min(pmSuffix.length, schemaPath.length),
      sMax = schemaPath.length - 1,
      pMax = pmSuffix.length - 1,
      matchedSegments = 0;

    // start from the last segment of both
    // segments match if the schemaPath segment is {..} or the postmanPathStr is :<anything> or {{anything}}
    // for (let i = pmSuffix.length - 1; i >= 0; i--) {
    for (let i = 0; i < minLength; i++) {
      if (
        (schemaPath[sMax - i] === pmSuffix[pMax - i]) || // exact match
        (schemaPath[sMax - i].startsWith('{') && schemaPath[sMax - i].endsWith('}')) || // schema segment is a pathVar
        (pmSuffix[pMax - i].startsWith(':')) || // postman segment is a pathVar
        (pmSuffix[pMax - i].startsWith('{{') && pmSuffix[pMax - i].endsWith('}}')) // postman segment is an env var
      ) {
        // add a matched path variable only if the schema one was a pathVar
        if (schemaPath[sMax - i].startsWith('{') && schemaPath[sMax - i].endsWith('}')) {
          variables.push({
            key: schemaPath[sMax - i].substring(1, schemaPath[sMax - i].length - 1),
            value: pmSuffix[pMax - i]
          });
        }
        matchedSegments++;
      }
      else {
        // there was one segment for which there was no mismatch
        mismatchFound = true;
        break;
      }
    }

    if (!mismatchFound) {
      return {
        match: true,
        // schemaPath endsWith postman path suffix
        // score is length of the postman path array + schema array - length difference
        // the assumption is that a longer path matching a longer path is a higher score, with
        // penalty for any length difference
        // schemaPath will always be > postmanPathSuffix because SchemaPath ands with pps
        score: ((2 * matchedSegments) / (schemaPath.length + pmSuffix.length)),
        pathVars: variables
      };
    }
    return {
      match: false,
      score: null,
      pathVars: []
    };
  },

  /**
   * This function extracts suggested value from faked value at Ajv mismatch path (dataPath)
   *
   * @param {*} fakedValue Faked value by jsf
   * @param {*} actualValue Actual value in transaction
   * @param {*} ajvValidationErrorObj Ajv error for which fix is suggested
   * @returns {*} Suggested Value
   */
  getSuggestedValue: function (fakedValue, actualValue, ajvValidationErrorObj) {
    var suggestedValue,
      tempSuggestedValue,
      dataPath = ajvValidationErrorObj.dataPath || '',
      targetActualValue = _.get(actualValue, dataPath, {}),
      targetFakedValue = _.get(fakedValue, dataPath, {});

    // discard the leading '.' if it exists
    if (dataPath[0] === '.') {
      dataPath = dataPath.slice(1);
    }

    switch (ajvValidationErrorObj.keyword) {

      // to do: check for minItems, maxItems

      case 'minProperties':
        suggestedValue = _.assign({}, targetActualValue,
          _.pick(targetFakedValue, _.difference(_.keys(targetFakedValue), _.keys(targetActualValue))));
        break;

      case 'maxProperties':
        suggestedValue = _.pick(targetActualValue, _.intersection(_.keys(targetActualValue), _.keys(targetFakedValue)));
        break;

      case 'required':
        suggestedValue = _.assign({}, targetActualValue,
          _.pick(targetFakedValue, ajvValidationErrorObj.params.missingProperty));
        break;

      case 'minItems':
        suggestedValue = _.concat(targetActualValue, _.slice(targetFakedValue, targetActualValue.length));
        break;

      case 'maxItems':
        suggestedValue = _.slice(targetActualValue, 0, ajvValidationErrorObj.params.limit);
        break;

      case 'uniqueItems':
        tempSuggestedValue = _.cloneDeep(targetActualValue);
        tempSuggestedValue[ajvValidationErrorObj.params.j] = _.last(targetFakedValue);
        suggestedValue = tempSuggestedValue;
        break;

      // Keywords: minLength, maxLength, format, minimum, maximum, type, multipleOf, pattern
      default:
        suggestedValue = _.get(fakedValue, dataPath, null);
        break;
    }

    return suggestedValue;
  }
};<|MERGE_RESOLUTION|>--- conflicted
+++ resolved
@@ -2361,14 +2361,8 @@
             // input was invalid. Don't throw mismatch
           }
 
-<<<<<<< HEAD
           // Filter validation errors for following cases
-          filteredValidationError = _.filter(validate.errors, (validationError) => {
-=======
-          // As OAS only supports some of Json Schema keywords, and Ajv is supporting all keywords from Draft 7
-          // Remove keyword currently not supported in OAS to make both compatible with each other
           filteredValidationError = _.filter(_.get(validate, 'errors', []), (validationError) => {
->>>>>>> c8376abe
             // for invalid `propertyNames` two error are thrown by Ajv, which include error with `pattern` keyword
             if (validationError.keyword === 'pattern') {
               return !_.has(validationError, 'propertyName');
