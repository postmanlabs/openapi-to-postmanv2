/**
 * This file contains util functions that need OAS-awareness
 * utils.js contains other util functions
 */

const async = require('async'),
  sdk = require('postman-collection'),
  schemaFaker = require('../assets/json-schema-faker.js'),
  parse = require('./parse.js'),
  deref = require('./deref.js'),
  _ = require('lodash'),
  xmlFaker = require('./xmlSchemaFaker.js'),
  openApiErr = require('./error.js'),
  ajvValidationError = require('./ajvValidationError'),
  utils = require('./utils.js'),
  defaultOptions = require('../lib/options.js').getOptions('use'),
  { Node, Trie } = require('./trie.js'),
  { validateSchema } = require('./ajvValidation'),
  SCHEMA_FORMATS = {
    DEFAULT: 'default', // used for non-request-body data and json
    XML: 'xml' // used for request-body XMLs
  },
  URLENCODED = 'application/x-www-form-urlencoded',
  APP_JSON = 'application/json',
  APP_JS = 'application/javascript',
  TEXT_XML = 'text/xml',
  TEXT_PLAIN = 'text/plain',
  TEXT_HTML = 'text/html',
  FORM_DATA = 'multipart/form-data',
  REQUEST_TYPE = {
    EXAMPLE: 'EXAMPLE',
    ROOT: 'ROOT'
  },
  PARAMETER_SOURCE = {
    REQUEST: 'REQUEST',
    RESPONSE: 'RESPONSE'
  },
  HEADER_TYPE = {
    JSON: 'json',
    XML: 'xml',
    INVALID: 'invalid'
  },
  PREVIEW_LANGUAGE = {
    JSON: 'json',
    XML: 'xml',
    TEXT: 'text',
    HTML: 'html'
  },
  authMap = {
    basicAuth: 'basic',
    bearerAuth: 'bearer',
    digestAuth: 'digest',
    hawkAuth: 'hawk',
    oAuth1: 'oauth1',
    oAuth2: 'oauth2',
    ntlmAuth: 'ntlm',
    awsSigV4: 'awsv4',
    normal: null
  },
  propNames = {
    QUERYPARAM: 'query parameter',
    PATHVARIABLE: 'path variable',
    HEADER: 'header',
    BODY: 'request body',
    RESPONSE_HEADER: 'response header',
    RESPONSE_BODY: 'response body'
  },
  // Specifies types of processing Refs
  PROCESSING_TYPE = {
    VALIDATION: 'VALIDATION',
    CONVERSION: 'CONVERSION'
  },

  // These are the methods supported in the PathItem schema
  // https://github.com/OAI/OpenAPI-Specification/blob/master/versions/3.0.2.md#pathItemObject
  METHODS = ['get', 'put', 'post', 'delete', 'options', 'head', 'patch', 'trace'],

  // These headers are to be validated explicitly
  // As these are not defined under usual parameters object and need special handling
  IMPLICIT_HEADERS = [
    'content-type', // 'content-type' is defined based on content/media-type of req/res body,
    'accept',
    'authorization'
  ],

  /* eslint-disable arrow-body-style */
  schemaTypeToJsValidator = {
    'string': (d) => typeof d === 'string',
    'number': (d) => !isNaN(d),
    'integer': (d) => !isNaN(d) && Number.isInteger(Number(d)),
    'boolean': (d) => d === 'true' || d === 'false',
    'array': (d) => Array.isArray(d),
    'object': (d) => typeof d === 'object' && !Array.isArray(d)
  },
  crypto = require('crypto');
  /* eslint-enable */

// See https://github.com/json-schema-faker/json-schema-faker/tree/master/docs#available-options
schemaFaker.option({
  requiredOnly: false,
  optionalsProbability: 1.0, // always add optional fields
  minLength: 4, // for faked strings
  maxLength: 4,
  minItems: 1, // for arrays
  maxItems: 20, // limit on maximum number of items faked for (type: arrray)
  useDefaultValue: true,
  ignoreMissingRefs: true
});

/**
 *
 * @param {*} input - input string that needs to be hashed
 * @returns {*} sha1 hash of the string
 */
function hash(input) {
  return crypto.createHash('sha1').update(input).digest('base64');
}

/**
* Safe wrapper for schemaFaker that resolves references and
* removes things that might make schemaFaker crash
* @param {*} oldSchema the schema to fake
* @param {string} resolveTo The desired JSON-generation mechanism (schema: prefer using the JSONschema to
   generate a fake object, example: use specified examples as-is). Default: schema
* @param {*} resolveFor - resolve refs for flow validation/conversion (value to be one of VALIDATION/CONVERSION)
* @param {string} parameterSourceOption Specifies whether the schema being faked is from a request or response.
* @param {*} components list of predefined components (with schemas)
* @param {string} schemaFormat default or xml
* @param {string} indentCharacter char for 1 unit of indentation
* @param {object} schemaCache - object storing schemaFaker and schmeResolution caches
* @param {object} stackLimit - The depth to which schema resolution will happen for nested refs
* @returns {object} fakedObject
*/
function safeSchemaFaker(oldSchema, resolveTo, resolveFor, parameterSourceOption, components,
  schemaFormat, indentCharacter, schemaCache, stackLimit) {
  var prop, key, resolvedSchema, fakedSchema,
    schemaResolutionCache = _.get(schemaCache, 'schemaResolutionCache', {}),
    schemaFakerCache = _.get(schemaCache, 'schemaFakerCache', {});

  resolvedSchema = deref.resolveRefs(oldSchema, parameterSourceOption, components, schemaResolutionCache,
    resolveFor, resolveTo, 0, {}, stackLimit);
  key = JSON.stringify(resolvedSchema);

  if (resolveTo === 'schema') {
    key = 'resolveToSchema ' + key;
    schemaFaker.option({
      useExamplesValue: false
    });
  }
  else if (resolveTo === 'example') {
    key = 'resolveToExample ' + key;
    schemaFaker.option({
      useExamplesValue: true
    });
  }

  if (resolveFor === PROCESSING_TYPE.VALIDATION) {
    schemaFaker.option({
      useDefaultValue: false
    });
  }

  key = hash(key);
  if (schemaFakerCache[key]) {
    return schemaFakerCache[key];
  }

  if (resolvedSchema.properties) {
    // If any property exists with format:binary (and type: string) schemaFaker crashes
    // we just delete based on format=binary
    for (prop in resolvedSchema.properties) {
      if (resolvedSchema.properties.hasOwnProperty(prop)) {
        if (resolvedSchema.properties[prop].format === 'binary') {
          delete resolvedSchema.properties[prop].format;
        }
      }
    }
  }

  try {
    if (schemaFormat === SCHEMA_FORMATS.XML) {
      fakedSchema = xmlFaker(null, resolvedSchema, indentCharacter);
      schemaFakerCache[key] = fakedSchema;
      return fakedSchema;
    }
    // for JSON, the indentCharacter will be applied in the JSON.stringify step later on
    fakedSchema = schemaFaker(resolvedSchema);
    schemaFakerCache[key] = fakedSchema;
    return fakedSchema;
  }
  catch (e) {
    console.warn(
      'Error faking a schema. Not faking this schema. Schema:', resolvedSchema,
      'Error', e
    );
    return null;
  }
}

module.exports = {

  safeSchemaFaker: safeSchemaFaker,

  /** Analyzes the spec to determine the size of the spec,
   * number of request that will be generated out this spec, and
   * number or references present in the spec.
   *
   * @param {Object} spec JSON
   * @return {Object} returns number of requests that will be generated,
   *  number of refs present and size of the spec.
   */
  analyzeSpec: function (spec) {
    var size,
      numberOfRefs = 0,
      specString,
      numberOfRequests = 0;

    // Stringify and add whitespaces as there would be in a normal file
    // To get accurate disk size
    specString = JSON.stringify(spec);
    // Size in MB
    size = Buffer.byteLength(specString, 'utf8') / (1024 * 1024);

    // No need to check for number of requests or refs if the size is greater than 8 MB
    // The complexity is 10.
    if (size < 8) {
      // Finds the number of requests that would be generated from this spec
      if (spec.paths) {
        Object.values(spec.paths).forEach((value) => {
          Object.keys(value).forEach((key) => {
            if (METHODS.includes(key)) {
              numberOfRequests++;
            }
          });
        });
      }

      // Number of times the term $ref is repeated in the spec.
      numberOfRefs = (specString.match(/\$ref/g) || []).length;
    }

    return {
      size,
      numberOfRefs,
      numberOfRequests
    };
  },

  /** Determines the complexity score and stackLimit
   *
   * @param {Object} analysis the object returned by analyzeSpec function
   * @param {Object} options Current options
   *
   * @returns {Object} computedOptions - contains two new options i.e. stackLimit and complexity score
   */
  determineOptions: function (analysis, options) {
    let size = analysis.size,
      numberOfRefs = analysis.numberOfRefs,
      numberOfRequests = analysis.numberOfRequests;

    var computedOptions = _.clone(options);

    computedOptions.stackLimit = 10;
    // This is the score that is given to each spec on the basis of the
    // number of references present in spec and the number of requests that will be generated.
    // This ranges from 0-10.
    computedOptions.complexityScore = 0;

    // Anything above the size of 8MB will be considered a big spec and given the
    // least stack limit and the highest complexity score.
    if (size >= 8) {
      console.warn('Complexity score = 10');
      computedOptions.stackLimit = 2;
      computedOptions.complexityScore = 10;
      return computedOptions;
    }

    else if (size >= 5 || numberOfRequests > 1500 || numberOfRefs > 1500) {
      computedOptions.stackLimit = 3;
      computedOptions.complexityScore = 9;
      return computedOptions;
    }
    else if (size >= 1 && (numberOfRequests > 1000 || numberOfRefs > 1000)) {
      computedOptions.stackLimit = 5;
      computedOptions.complexityScore = 8;
      return computedOptions;
    }
    else if (numberOfRefs > 500 || numberOfRequests > 500) {
      computedOptions.stackLimit = 6;
      computedOptions.complexityScore = 6;
      return computedOptions;
    }

    return computedOptions;

  },

  /**
  * Changes the {} around scheme and path variables to :variable
  * @param {string} url - the url string
  * @returns {string} string after replacing /{pet}/ with /:pet/
  */
  fixPathVariablesInUrl: function (url) {
    // All complicated logic removed
    // This simply replaces all instances of {text} with {{text}}
    // text cannot have any of these 3 chars: /{}
    // and {text} cannot be followed by a }
    // {{text}} will not be converted
    // https://regex101.com/r/9N1520/1
    return url
      .replace(/(\{[^\/\{\}]+\})(?!\})/g, '{$1}');
  },

  /**
   * Changes path structure that contains {var} to :var and '/' to '_'
   * This is done so generated collection variable is in correct format
   * i.e. variable '{{item/{itemId}}}' is considered separates variable in URL by collection sdk
   * @param {string} path - path defined in openapi spec
   * @returns {string} - string after replacing {itemId} with :itemId
   */
  fixPathVariableName: function (path) {
    // Replaces structure like 'item/{itemId}' into 'item-itemId-Url'
    return path.replace(/\//g, '-').replace(/[{}]/g, '') + '-Url';
  },

  /**
   * Returns a description that's usable at the collection-level
   * Adds the collection description and uses any relevant contact info
   * @param {*} openapi The JSON representation of the OAS spec
   * @returns {string} description
   */
  getCollectionDescription: function (openapi) {
    let description = _.get(openapi, 'info.description', '');
    if (_.get(openapi, 'info.contact')) {
      let contact = [];
      if (openapi.info.contact.name) {
        contact.push(' Name: ' + openapi.info.contact.name);
      }
      if (openapi.info.contact.email) {
        contact.push(' Email: ' + openapi.info.contact.email);
      }
      if (contact.length > 0) {
        // why to add unnecessary lines if there is no description
        if (description !== '') {
          description += '\n\n';
        }
        description += 'Contact Support:\n' + contact.join('\n');
      }
    }
    return description;
  },

  /**
  * Get the format of content type header
  * @param {string} cTypeHeader - the content type header string
  * @returns {string} type of content type header
  */
  getHeaderFamily: function(cTypeHeader) {
    if (cTypeHeader.startsWith('application') && cTypeHeader.endsWith('json')) {
      return HEADER_TYPE.JSON;
    }
    if ((cTypeHeader.startsWith('application') && cTypeHeader.endsWith('xml')) || cTypeHeader === TEXT_XML) {
      return HEADER_TYPE.XML;
    }
    return HEADER_TYPE.INVALID;
  },

  /**
   * Gets the description of the parameter.
   * If the parameter is required, it prepends a `(Requried)` before the parameter description
   * If the parameter type is enum, it appends the possible enum values
   * @param {object} parameter - input param for which description needs to be returned
   * @returns {string} description of the parameters
   */
  getParameterDescription: function(parameter) {
    return (parameter.required ? '(Required) ' : '') + (parameter.description || '') +
      (parameter.enum ? ' (This can only be one of ' + parameter.enum + ')' : '');
  },

  /**
   * Converts the neccessary server variables to the
   * something that can be added to the collection
   * TODO: Figure out better description
   * @param {object} serverVariables - Object containing the server variables at the root/path-item level
   * @param {string} keyName - an additional key to add the serverUrl to the variable list
   * @param {string} serverUrl - URL from the server object
   * @returns {object} modified collection after the addition of the server variables
   */
  convertToPmCollectionVariables: function(serverVariables, keyName, serverUrl = '') {
    var variables = [];
    if (serverVariables) {
      _.forOwn(serverVariables, (value, key) => {
        let description = this.getParameterDescription(value);
        variables.push(new sdk.Variable({
          id: key,
          value: value.default || '',
          description: description
        }));
      });
    }
    if (keyName) {
      variables.push(new sdk.Variable({
        id: keyName,
        value: serverUrl,
        type: 'string'
      }));
    }
    return variables;
  },

  /**
   * Parses an OAS string/object as a YAML or JSON
   * @param {YAML/JSON} openApiSpec - The OAS 3.x specification specified in either YAML or JSON
   * @returns {Object} - Contains the parsed JSON-version of the OAS spec, or an error
   * @no-unit-test
   */
  parseSpec: function (openApiSpec) {
    var openApiObj = openApiSpec,
      obj,
      rootValidation;

    // If the open api specification is a string could be YAML or JSON
    if (typeof openApiSpec === 'string') {
      obj = parse.getOasObject(openApiSpec);
      if (obj.result) {
        openApiObj = obj.oasObject;
      }
      else {
        return obj;
      }
    }

    // spec is a valid JSON object at this point

    // Validate the root level object for semantics
    rootValidation = parse.validateSpec(openApiObj);
    if (!rootValidation.result) {
      return {
        result: false,
        reason: rootValidation.reason
      };
    }

    // Valid openapi root object
    return {
      result: true,
      openapi: rootValidation.openapi
    };
  },

  /**
   * Returns params applied to specific operation with resolved references. Params from parent
   * blocks (collection/folder) are merged, so that the request has a flattened list of params needed.
   * OperationParams take precedence over pathParams
   * @param {array} operationParam operation (Postman request)-level params.
   * @param {array} pathParam are path parent-level params.
   * @param {object} components - components defined in the OAS spec. These are used to
   * resolve references while generating params.
   * @param {object} options - a standard list of options that's globally passed around. Check options.js for more.
   * @returns {*} combined requestParams from operation and path params.
   */
  getRequestParams: function(operationParam, pathParam, components, options) {
    options = _.merge({}, defaultOptions, options);
    if (!Array.isArray(operationParam)) {
      operationParam = [];
    }
    if (!Array.isArray(pathParam)) {
      pathParam = [];
    }
    pathParam.forEach((param, index, arr) => {
      if (param.hasOwnProperty('$ref')) {
        arr[index] = this.getRefObject(param.$ref, components, options);
      }
    });

    operationParam.forEach((param, index, arr) => {
      if (param.hasOwnProperty('$ref')) {
        arr[index] = this.getRefObject(param.$ref, components, options);
      }
    });

    if (_.isEmpty(pathParam)) {
      return operationParam;
    }
    else if (_.isEmpty(operationParam)) {
      return pathParam;
    }

    // If both path and operation params exist,
    // we need to de-duplicate
    // A param with the same name and 'in' value from operationParam
    // will get precedence
    var reqParam = operationParam.slice();
    pathParam.forEach((param) => {
      var dupParam = operationParam.find(function(element) {
        return element.name === param.name && element.in === param.in &&
        // the below two conditions because undefined === undefined returns true
          element.name && param.name &&
          element.in && param.in;
      });
      if (!dupParam) {
        // if there's no duplicate param in operationParam,
        // use the one from the common pathParam list
        // this ensures that operationParam is given precedence
        reqParam.push(param);
      }
    });
    return reqParam;
  },

  /**
   * Generates a Trie-like folder structure from the root path object of the OpenAPI specification.
   * @param {Object} spec - specification in json format
   * @param {object} options - a standard list of options that's globally passed around. Check options.js for more.
   * @returns {Object} - The final object consists of the tree structure
   */
  generateTrieFromPaths: function (spec, options) {
    options = _.merge({}, defaultOptions, options);
    var paths = spec.paths, // the first level of paths
      currentPath = '',
      currentPathObject = '',
      commonParams = '',
      collectionVariables = {},
      operationItem,
      pathLevelServers = '',
      pathLength,
      currentPathRequestCount,
      currentNode,
      i,
      summary,
      path,
      componentsAndPaths = {
        components: spec.components,
        paths: spec.paths
      },
      pathMethods = [],
      // creating a root node for the trie (serves as the root dir)
      trie = new Trie(new Node({
        name: '/'
      })),

      // returns a list of methods supported at each pathItem
      // some pathItem props are not methods
      // https://github.com/OAI/OpenAPI-Specification/blob/master/versions/3.0.2.md#pathItemObject
      getPathMethods = function(pathKeys) {
        var methods = [];
        // TODO: Show warning for incorrect schema if !pathKeys
        pathKeys && pathKeys.forEach(function(element) {
          if (METHODS.includes(element)) {
            methods.push(element);
          }
        });
        return methods;
      };

    for (path in paths) {
      if (paths.hasOwnProperty(path)) {
        currentPathObject = paths[path];

        // discard the leading slash, if it exists
        if (path[0] === '/') {
          path = path.substring(1);
        }

        // split the path into indiv. segments for trie generation
        // unless path it the root endpoint
        currentPath = path === '' ? ['(root)'] : path.split('/').filter((pathItem) => {
          // remove any empty pathItems that might have cropped in
          // due to trailing or double '/' characters
          return pathItem !== '';
        });

        pathLength = currentPath.length;

        // get method names available for this path
        pathMethods = getPathMethods(Object.keys(currentPathObject));

        // the number of requests under this node
        currentPathRequestCount = pathMethods.length;
        currentNode = trie.root;

        // adding children for the nodes in the trie
        // start at the top-level and do a DFS
        for (i = 0; i < pathLength; i++) {
          if (!currentNode.children[currentPath[i]]) {
            // if the currentPath doesn't already exist at this node,
            // add it as a folder
            currentNode.addChildren(currentPath[i], new Node({
              name: currentPath[i],
              requestCount: 0,
              requests: [],
              children: {},
              type: 'item-group',
              childCount: 0
            }));

            // We are keeping the count children in a folder which can be a request or folder
            // For ex- In case of /pets/a/b, pets has 1 childCount (i.e a)
            currentNode.childCount += 1;
          }
          // requestCount increment for the node we just added
          currentNode.children[currentPath[i]].requestCount += currentPathRequestCount;
          currentNode = currentNode.children[currentPath[i]];
        }

        // extracting common parameters for all the methods in the current path item
        if (currentPathObject.hasOwnProperty('parameters')) {
          commonParams = currentPathObject.parameters;
        }

        // storing common path/collection vars from the server object at the path item level
        if (currentPathObject.hasOwnProperty('servers')) {
          pathLevelServers = currentPathObject.servers;
          collectionVariables[this.fixPathVariableName(path)] = pathLevelServers[0];
          delete currentPathObject.servers;
        }

        // add methods to node
        // eslint-disable-next-line no-loop-func
        _.each(pathMethods, (method) => {
          // base operationItem
          operationItem = currentPathObject[method];
          // params - these contain path/header/body params
          operationItem.parameters = this.getRequestParams(operationItem.parameters, commonParams,
            componentsAndPaths, options);
          summary = operationItem.summary || operationItem.description;
          currentNode.addMethod({
            name: summary,
            method: method,
            path: path,
            properties: operationItem,
            type: 'item',
            servers: pathLevelServers || undefined
          });
          currentNode.childCount += 1;
        });
        pathLevelServers = undefined;
        commonParams = [];
      }
    }

    return {
      tree: trie,
      variables: collectionVariables // server variables that are to be converted into collection variables.
    };
  },

  /**
   * Adds Postman Collection Items using paths.
   * Folders are grouped based on trie that's generated using all paths.
   *
   * @param {object} spec - openAPI spec object
   * @param {object} generatedStore - the store that holds the generated collection. Modified in-place
   * @param {object} components - components defined in the OAS spec. These are used to
   *  resolve references while generating params.
   * @param {object} options - a standard list of options that's globally passed around. Check options.js for more.
   * @param {object} schemaCache - object storing schemaFaker and schmeResolution caches
   * @returns {void} - generatedStore is modified in-place
   */
  addCollectionItemsUsingPaths: function (spec, generatedStore, components, options, schemaCache) {
    var folderTree,
      folderObj,
      child,
      key,
      variableStore = {};

    /**
      We need a trie because the decision of whether or not a node
      is a folder or request can only be made once the whole trie is generated
      This has a .trie and a .variables prop
    */
    folderObj = this.generateTrieFromPaths(spec, options);
    folderTree = folderObj.tree;

    /*
      * these are variables identified at the collection level
      * they need to be added explicitly to collection variables
      * deeper down in the trie, variables will be added directly to folders
      * If the folderObj.variables have their own variables, we add
      * them to the collectionVars
    */
    if (folderObj.variables) {
      _.forOwn(folderObj.variables, (server, key) => {
        // TODO: Figure out what this does
        this.convertToPmCollectionVariables(
          server.variables, // these are path variables in the server block
          key, // the name of the variable
          this.fixPathVariablesInUrl(server.url)
        ).forEach((element) => {
          generatedStore.collection.variables.add(element);
        });
      });
    }

    // Adds items from the trie into the collection that's in the store
    for (child in folderTree.root.children) {
      // A Postman request or folder is added if atleast one request is present in that sub-child's tree
      // requestCount is a property added to each node (folder/request) while constructing the trie
      if (folderTree.root.children.hasOwnProperty(child) && folderTree.root.children[child].requestCount > 0) {
        generatedStore.collection.items.add(
          this.convertChildToItemGroup(spec, folderTree.root.children[child],
            components, options, schemaCache, variableStore)
        );
      }
    }
    for (key in variableStore) {
      // variableStore contains all the kinds of variable created.
      // Add only the variables with type 'collection' to generatedStore.collection.variables
      if (variableStore[key].type === 'collection') {
        const collectionVar = new sdk.Variable(variableStore[key]);
        generatedStore.collection.variables.add(collectionVar);
      }
    }
  },

  /**
   * Adds Postman Collection Items using tags.
   * Each tag from OpenAPI tags object is mapped to a collection item-group (Folder), and all operation that has
   * corresponding tag in operation object's tags array is included in mapped item-group.
   *
   * @param {object} spec - openAPI spec object
   * @param {object} generatedStore - the store that holds the generated collection. Modified in-place
   * @param {object} components - components defined in the OAS spec. These are used to
   *  resolve references while generating params.
   * @param {object} options - a standard list of options that's globally passed around. Check options.js for more.
   * @param {object} schemaCache - object storing schemaFaker and schmeResolution caches
   * @returns {object} returns an object containing objects of tags and their requests
   */
  addCollectionItemsUsingTags: function(spec, generatedStore, components, options, schemaCache) {
    var globalTags = spec.tags || [],
      paths = spec.paths || {},
      pathMethods,
      variableStore = {},
      tagFolders = {};

    // adding globalTags in the tagFolder object that are defined at the root level
    _.forEach(globalTags, (globalTag) => {
      tagFolders[globalTag.name] = {
        description: _.get(globalTag, 'description', ''),
        requests: []
      };
    });

    _.forEach(paths, (currentPathObject, path) => {
      var commonParams = [],
        collectionVariables,
        pathLevelServers = '';

      // discard the leading slash, if it exists
      if (path[0] === '/') {
        path = path.substring(1);
      }

      // extracting common parameters for all the methods in the current path item
      if (currentPathObject.hasOwnProperty('parameters')) {
        commonParams = currentPathObject.parameters;
      }

      // storing common path/collection vars from the server object at the path item level
      if (currentPathObject.hasOwnProperty('servers')) {
        pathLevelServers = currentPathObject.servers;

        // add path level server object's URL as collection variable
        collectionVariables = this.convertToPmCollectionVariables(
          pathLevelServers[0].variables, // these are path variables in the server block
          this.fixPathVariableName(path), // the name of the variable
          this.fixPathVariablesInUrl(pathLevelServers[0].url)
        );

        _.forEach(collectionVariables, (collectionVariable) => {
          generatedStore.collection.variables.add(collectionVariable);
        });
        delete currentPathObject.servers;
      }

      // get available method names for this path (path item object can have keys apart from operations)
      pathMethods = _.filter(_.keys(currentPathObject), (key) => {
        return _.includes(METHODS, key);
      });

      _.forEach(pathMethods, (pathMethod) => {
        var summary,
          operationItem = currentPathObject[pathMethod],
          localTags = operationItem.tags;

        // params - these contain path/header/body params
        operationItem.parameters = this.getRequestParams(operationItem.parameters, commonParams,
          components, options);

        summary = operationItem.summary || operationItem.description;

        // add the request which has not any tags
        if (_.isEmpty(localTags)) {
          let tempRequest = {
            name: summary,
            method: pathMethod,
            path: path,
            properties: operationItem,
            type: 'item',
            servers: pathLevelServers || undefined
          };

          generatedStore.collection.items.add(this.convertRequestToItem(
            spec, tempRequest, components, options, schemaCache, variableStore));
        }
        else {
          _.forEach(localTags, (localTag) => {
            // add undefined tag object with empty description
            if (!_.has(tagFolders, localTag)) {
              tagFolders[localTag] = {
                description: '',
                requests: []
              };
            }

            tagFolders[localTag].requests.push({
              name: summary,
              method: pathMethod,
              path: path,
              properties: operationItem,
              type: 'item',
              servers: pathLevelServers || undefined
            });
          });
        }
      });
    });

    // Add all folders created from tags and corresponding operations
    // Iterate from bottom to top order to maintain tag order in spec
    _.forEachRight(tagFolders, (tagFolder, tagName) => {
      var itemGroup = new sdk.ItemGroup({
        name: tagName,
        description: tagFolder.description
      });

      _.forEach(tagFolder.requests, (request) => {
        itemGroup.items.add(this.convertRequestToItem(spec, request, components, options, schemaCache, variableStore));
      });

      // Add folders first (before requests) in generated collection
      generatedStore.collection.items.prepend(itemGroup);
    });

    // variableStore contains all the kinds of variable created.
    // Add only the variables with type 'collection' to generatedStore.collection.variables
    _.forEach(variableStore, (variable) => {
      if (variable.type === 'collection') {
        const collectionVar = new sdk.Variable(variable);
        generatedStore.collection.variables.add(collectionVar);
      }
    });
  },

  /**
   * Generates an array of SDK Variables from the common and provided path vars
   * @param {string} type - Level at the tree root/path level. Can be method/root/param.
   * method: request(operation)-level, root: spec-level,  param: url-level
   * @param {Array<object>} providedPathVars - Array of path variables
   * @param {object|array} commonPathVars - Object of path variables taken from the specification
   * @param {object} components - components defined in the OAS spec. These are used to
   * resolve references while generating params.
   * @param {object} options - a standard list of options that's globally passed around. Check options.js for more.
   * @param {object} schemaCache - object storing schemaFaker and schmeResolution caches
   * @returns {Array<object>} returns an array of sdk.Variable
   */
  convertPathVariables: function(type, providedPathVars, commonPathVars, components, options, schemaCache) {
    options = _.merge({}, defaultOptions, options);

    var variables = providedPathVars;
    // converting the base uri path variables, if any
    // commonPathVars is an object for type = root/method
    // array otherwise
    if (type === 'root' || type === 'method') {
      _.forOwn(commonPathVars, (value, key) => {
        let description = this.getParameterDescription(value);
        variables.push({
          key: key,
          value: type === 'root' ? '{{' + key + '}}' : value.default,
          description: description
        });
      });
    }
    else {
      _.forEach(commonPathVars, (variable) => {
        let fakedData = options.schemaFaker ?
            safeSchemaFaker(variable.schema || {}, options.requestParametersResolution, PROCESSING_TYPE.CONVERSION,
<<<<<<< HEAD
              PARAMETER_SOURCE.REQUEST, components, SCHEMA_FORMATS.DEFAULT, options.indentCharacter, schemaCache,
              options.stackLimit) : '',
          description: description
        });
=======
              PARAMETER_SOURCE.REQUEST, components, SCHEMA_FORMATS.DEFAULT, options.indentCharacter, schemaCache) : '',
          convertedPathVar = this.convertParamsWithStyle(variable, fakedData, PARAMETER_SOURCE.REQUEST,
            components, schemaCache);

        variables = _.concat(variables, convertedPathVar);
>>>>>>> 9081c05b
      });
    }

    return variables;
  },

  /**
   * convert childItem from OpenAPI to Postman itemGroup if requestCount(no of requests inside childitem)>1
   * otherwise return postman request
   * @param {*} openapi object with root-level data like pathVariables baseurl
   * @param {*} child object is of type itemGroup or request
   * resolve references while generating params.
   * @param {object} components - components defined in the OAS spec. These are used to
   * resolve references while generating params.
   * @param {object} options - a standard list of options that's globally passed around. Check options.js for more.
   * @param {object} schemaCache - object storing schemaFaker and schmeResolution caches
   * @param {object} variableStore - array for storing collection variables
   * @returns {*} Postman itemGroup or request
   * @no-unit-test
   */
  convertChildToItemGroup: function (openapi, child, components, options, schemaCache, variableStore) {
    options = _.merge({}, defaultOptions, options);

    var resource = child,
      itemGroup,
      subChild,
      i,
      requestCount;

    // 3 options:

    // 1. folder with more than one request in its subtree
    // (immediate children or otherwise)
    if (resource.requestCount > 1) {
      // only return a Postman folder if this folder has>1 children in its subtree
      // otherwise we can end up with 10 levels of folders with 1 request in the end
      itemGroup = new sdk.ItemGroup({
        name: utils.insertSpacesInName(resource.name)
        // TODO: have to add auth here (but first, auth to be put into the openapi tree)
      });
      // If a folder has only one child which is a folder then we collapsed the child folder
      // with parent folder.
      /* eslint-disable max-depth */
      if (resource.childCount === 1 && options.collapseFolders) {
        let subChild = Object.keys(resource.children)[0],
          resourceSubChild = resource.children[subChild];

        resourceSubChild.name = resource.name + '/' + resourceSubChild.name;
        return this.convertChildToItemGroup(openapi, resourceSubChild, components, options, schemaCache, variableStore);
      }
      /* eslint-enable */
      // recurse over child leaf nodes
      // and add as children to this folder
      for (i = 0, requestCount = resource.requests.length; i < requestCount; i++) {
        itemGroup.items.add(
          this.convertRequestToItem(openapi, resource.requests[i], components, options, schemaCache, variableStore)
        );
      }

      // recurse over child folders
      // and add as child folders to this folder
      /* eslint-disable max-depth*/
      for (subChild in resource.children) {
        if (resource.children.hasOwnProperty(subChild) && resource.children[subChild].requestCount > 0) {
          itemGroup.items.add(
            this.convertChildToItemGroup(openapi, resource.children[subChild], components, options, schemaCache,
              variableStore)
          );
        }
      }
      /* eslint-enable */

      return itemGroup;
    }

    // 2. it has only 1 direct request of its own
    if (resource.requests.length === 1) {
      return this.convertRequestToItem(openapi, resource.requests[0], components, options, schemaCache, variableStore);
    }

    // 3. it's a folder that has no child request
    // but one request somewhere in its child folders
    for (subChild in resource.children) {
      if (resource.children.hasOwnProperty(subChild) && resource.children[subChild].requestCount === 1) {
        return this.convertChildToItemGroup(openapi, resource.children[subChild], components, options, schemaCache,
          variableStore);
      }
    }
  },

  /**
   * Gets helper object based on the root spec and the operation.security object
   * @param {*} openapi - the json object representing the OAS spec
   * @param {Array<object>} securitySet - the security object at an operation level
   * @returns {object} The authHelper to use while constructing the Postman Request. This is
   * not directly supported in the SDK - the caller needs to determine the header/body based on the return
   * value
   * @no-unit-test
   */
  getAuthHelper: function(openapi, securitySet) {
    var securityDef,
      helper;

    // return false if security set is not defined
    // or is an empty array
    // this will set the request's auth to null - which is 'inherit from parent'
    if (!securitySet || (Array.isArray(securitySet) && securitySet.length === 0)) {
      return null;
    }

    securitySet.forEach((security) => {
      securityDef = openapi.securityDefs[Object.keys(security)[0]];
      if (!securityDef) {
        return false;
      }
      else if (securityDef.type === 'http') {
        helper = {
          type: securityDef.scheme
        };
      }
      else if (securityDef.type === 'oauth2') {
        helper = {
          type: 'oauth2'
        };
      }
      else if (securityDef.type === 'apiKey') {
        helper = {
          type: 'api-key',
          properties: securityDef
        };
      }
      return false;
    });
    return helper;
  },

  /**
   * Converts a 'content' object into Postman response body. Any content-type header determined
   * from the body is returned as well
   * @param {*} contentObj response content - this is the content property of the response body
   * https://github.com/OAI/OpenAPI-Specification/blob/master/versions/3.0.2.md#responseObject
   * @param {object} components - components defined in the OAS spec. These are used to
   * resolve references while generating params.
  * @param {object} options - a standard list of options that's globally passed around. Check options.js for more.
  * @param {object} schemaCache - object storing schemaFaker and schmeResolution caches
   * @return {object} responseBody, contentType header needed
   */
  convertToPmResponseBody: function(contentObj, components, options, schemaCache) {
    options = _.merge({}, defaultOptions, options);

    var responseBody, cTypeHeader, hasComputedType, cTypes;
    if (!contentObj) {
      return {
        contentTypeHeader: null,
        responseBody: ''
      };
    }
    let headers = Object.keys(contentObj);

    for (let i = 0; i < headers.length; i++) {
      let headerFamily = this.getHeaderFamily(headers[i]);
      if (headerFamily !== HEADER_TYPE.INVALID) {
        cTypeHeader = headers[i];
        hasComputedType = true;
        if (headerFamily === HEADER_TYPE.JSON) {
          break;
        }
      }
    }

    // if no JSON or XML, take whatever we have
    if (!hasComputedType) {
      cTypes = Object.keys(contentObj);
      if (cTypes.length > 0) {
        cTypeHeader = cTypes[0];
        hasComputedType = true;
      }
      else {
        // just an empty object - can't convert anything
        return {
          contentTypeHeader: null,
          responseBody: ''
        };
      }
    }
    responseBody = this.convertToPmBodyData(contentObj[cTypeHeader], REQUEST_TYPE.EXAMPLE, cTypeHeader,
      PARAMETER_SOURCE.RESPONSE, options.indentCharacter, components, options, schemaCache);
    if (this.getHeaderFamily(cTypeHeader) === HEADER_TYPE.JSON) {
      responseBody = JSON.stringify(responseBody, null, options.indentCharacter);
    }
    else if (typeof responseBody !== 'string') {
      // since the collection v2 schema only supports body being a string
      responseBody = '';
    }
    return {
      contentTypeHeader: cTypeHeader,
      responseBody: responseBody
    };
  },

  /**
   * Create parameters specific for a request
   * @param {*} localParams parameters array
   * @returns {Object} with three arrays of query, header and path as keys.
   * @no-unit-test
   */
  getParametersForPathItem: function(localParams) {
    var tempParam,
      params = {
        query: [],
        header: [],
        path: []
      };

    _.forEach(localParams, (param) => {
      tempParam = param;
      if (tempParam.in === 'query') {
        params.query.push(tempParam);
      }
      else if (tempParam.in === 'header') {
        params.header.push(tempParam);
      }
      else if (tempParam.in === 'path') {
        params.path.push(tempParam);
      }
    });

    return params;
  },

  /**
   * returns first example in the input map
   * @param {*} exampleObj map[string, exampleObject]
   * @returns {*} first example in the input map type
   */
  getExampleData: function(exampleObj, components, options) {
    options = _.merge({}, defaultOptions, options);

    var example,
      exampleKey;

    if (typeof exampleObj !== 'object') {
      return '';
    }

    exampleKey = Object.keys(exampleObj)[0];
    example = exampleObj[exampleKey];
    // return example value if present else example is returned

    if (example.hasOwnProperty('$ref')) {
      example = this.getRefObject(example.$ref, components, options);
    }

    if (example.hasOwnProperty('value')) {
      example = example.value;
    }

    return example;
  },

  /**
   * converts one of the eamples or schema in Media Type object to postman data
   * @param {*} bodyObj is MediaTypeObject
   * @param {*} requestType - Specifies whether the request body is of example request or root request
   * @param {*} contentType - content type header
   * @param {string} parameterSourceOption tells that the schema object is of request or response
   * @param {string} indentCharacter is needed for XML/JSON bodies only
   * @param {object} components - components defined in the OAS spec. These are used to
   * resolve references while generating params.
  * @param {object} options - a standard list of options that's globally passed around. Check options.js for more.
  * @param {object} schemaCache - object storing schemaFaker and schmeResolution caches
   * @returns {*} postman body data
   */
  // TODO: We also need to accept the content type
  // and generate the body accordingly
  // right now, even if the content-type was XML, we'll generate
  // a JSON example/schema
  convertToPmBodyData: function(bodyObj, requestType, contentType, parameterSourceOption,
    indentCharacter, components, options, schemaCache) {

    options = _.merge({}, defaultOptions, options);
    var bodyData = '',
      schemaFormat = SCHEMA_FORMATS.DEFAULT,
      schemaType,
      resolveTo = this.resolveToExampleOrSchema(requestType, options.requestParametersResolution,
        options.exampleParametersResolution);

    if (bodyObj.example && (resolveTo === 'example' || !bodyObj.schema)) {
      if (bodyObj.example.hasOwnProperty('$ref')) {
        bodyObj.example = this.getRefObject(bodyObj.example.$ref, components, options);
        if (this.getHeaderFamily(contentType) === HEADER_TYPE.JSON) {
          // try to parse the example as JSON. OK if this fails

          // eslint-disable-next-line max-depth
          try {
            bodyObj.example = JSON.parse(bodyObj.example);
          }
          // eslint-disable-next-line no-empty
          catch (e) {}
        }
      }
      bodyData = bodyObj.example;
      // return example value if present else example is returned
      if (bodyData.hasOwnProperty('value')) {
        bodyData = bodyData.value;
      }
    }
    else if (!_.isEmpty(bodyObj.examples) && (resolveTo === 'example' || !bodyObj.schema)) {
      // take one of the examples as the body and not all
      bodyData = this.getExampleData(bodyObj.examples, components, options);
    }
    else if (bodyObj.schema) {
      if (bodyObj.schema.hasOwnProperty('$ref')) {
        bodyObj.schema = this.getRefObject(bodyObj.schema.$ref, components, options);
      }
      if (options.schemaFaker) {
        if (this.getHeaderFamily(contentType) === HEADER_TYPE.XML) {
          schemaFormat = SCHEMA_FORMATS.XML;
        }
        // Do not fake schemas if the complexity score is 10
        if (options.complexityScore === 10) {
          schemaType = bodyObj.schema.type;
          if (schemaType === 'object') {
            return {
              value: '<Error: Spec size too large, skipping faking of schemas>'
            };
          }
          if (schemaType === 'array') {
            return [
              '<Error: Spec size too large, skipping faking of schemas>'
            ];
          }
          return '<Error: Spec size too large, skipping faking of schemas>';
        }
        // Do not fake the bodyData if the complexity is 10.
        bodyData = safeSchemaFaker(bodyObj.schema || {}, resolveTo, PROCESSING_TYPE.CONVERSION, parameterSourceOption,
          components, schemaFormat, indentCharacter, schemaCache, options.stackLimit);
      }
      else {
        // do not fake if the option is false
        bodyData = '';
      }
    }
    return bodyData;
  },

  /**
   * returns whether to resolve to example or schema
   * @param {string} requestType - Specifies whether the request body is of example request or root request
   * @param {string} requestParametersResolution - the option value of requestParametersResolution
   * @param {string} exampleParametersResolution - the option value of exampleParametersResolution
   * @returns {string} Whether to resolve to example or schema
   */
  resolveToExampleOrSchema(requestType, requestParametersResolution, exampleParametersResolution) {
    if (requestType === REQUEST_TYPE.ROOT) {
      if (requestParametersResolution === 'example') {
        return 'example';
      }
      else if (requestParametersResolution === 'schema') {
        return 'schema';
      }
    }

    if (requestType === REQUEST_TYPE.EXAMPLE) {
      if (exampleParametersResolution === 'example') {
        return 'example';
      }
      else if (exampleParametersResolution === 'schema') {
        return 'schema';
      }
    }

    return 'schema';
  },

  /**
   * convert param with in='query' to string considering style and type
   * @param {*} param with in='query'
   * @param {*} requestType Specifies whether the request body is of example request or root request
   * @param {object} components - components defined in the OAS spec. These are used to
   * resolve references while generating params.
  * @param {object} options - a standard list of options that's globally passed around. Check options.js for more.
  * @param {object} schemaCache - object storing schemaFaker and schmeResolution caches
   * @returns {array} converted queryparam
   */
  convertToPmQueryParameters: function(param, requestType, components, options, schemaCache) {
    options = _.merge({}, defaultOptions, options);
    var pmParams = [],
      paramValue,
      resolveTo = this.resolveToExampleOrSchema(requestType, options.requestParametersResolution,
        options.exampleParametersResolution);

    if (!param) {
      return [];
    }
    // check for existence of schema
    if (param.hasOwnProperty('schema')) {
      // fake data generated
      paramValue = options.schemaFaker ?
        safeSchemaFaker(param.schema, resolveTo, PROCESSING_TYPE.CONVERSION, PARAMETER_SOURCE.REQUEST,
          components, SCHEMA_FORMATS.DEFAULT, options.indentCharacter, schemaCache, options.stackLimit) : '';
      // paramType = param.schema.type;

      if (typeof paramValue === 'number' || typeof paramValue === 'boolean') {
        // the SDK will keep the number-ness,
        // which will be rejected by the collection v2 schema
        // converting to string to prevent issues like
        // https://github.com/postmanlabs/postman-app-support/issues/6500
        paramValue = paramValue.toString();
      }
      return this.convertParamsWithStyle(param, paramValue, PARAMETER_SOURCE.REQUEST, components, schemaCache);
    }

    let description = this.getParameterDescription(param);
    // since no schema present add the parameter with no value
    pmParams.push({
      key: param.name,
      value: '',
      description: description
    });


    return pmParams;
  },

  /**
   * Returns an array of parameters
   * Handles array/object/string param types
   * @param {*} param - the param object, as defined in
   * https://github.com/OAI/OpenAPI-Specification/blob/master/versions/3.0.2.md#parameterObject
   * @param {any} paramValue - the value to use (from schema or example) for the given param.
   * This will be exploded/parsed according to the param type
   * @param  {*} parameterSource — Specifies whether the schema being faked is from a request or response.
   * @param {object} components - components defined in the OAS spec. These are used to
   * resolve references while generating params.
    * @param {object} schemaCache - object storing schemaFaker and schmeResolution caches
   * @returns {array} parameters. One param with type=array might lead to multiple params
   * in the return value
   * The styles are documented at
   * https://github.com/OAI/OpenAPI-Specification/blob/master/versions/3.0.2.md#style-values
   */
  convertParamsWithStyle: function(param, paramValue, parameterSource, components, schemaCache) {
    var paramName = _.get(param, 'name'),
      pmParams = [],
      serialisedValue = '',
      description = this.getParameterDescription(param);

    // for invalid param object return null
    if (!_.isObject(param)) {
      return null;
    }

    let { style, explode, startValue, propSeparator, keyValueSeparator, isExplodable } =
      this.getParamSerialisationInfo(param, parameterSource, components, schemaCache);

    // decide explodable params, starting value and separators between key-value and properties for serialisation
    switch (style) {
      case 'form':
        if (explode && _.isObject(paramValue)) {
          _.forEach(paramValue, (value, key) => {
            pmParams.push({
              key: _.isArray(paramValue) ? paramName : key,
              value: (value === undefined ? '' : value),
              description
            });
          });
          return pmParams;
        }
        break;
      case 'deepObject':
        _.forOwn(paramValue, (value, key) => {
          pmParams.push({
            key: param.name + '[' + key + ']',
            value: (value === undefined ? '' : value),
            description
          });
        });
        return pmParams;
      default:
        break;
    }

    // for array and object, serialize value
    if (_.isObject(paramValue)) {
      _.forEach(paramValue, (value, key) => {
        // add property separator for all index/keys except first
        !_.isEmpty(serialisedValue) && (serialisedValue += propSeparator);

        // append key for param that can be exploded
        isExplodable && (serialisedValue += (key + keyValueSeparator));
        serialisedValue += (value === undefined ? '' : value);
      });
    }
    // for non-object and non-empty value append value as is to string
    else if (!_.isNil(paramValue)) {
      serialisedValue += paramValue;
    }

    // prepend starting value to serialised value (valid for empty value also)
    serialisedValue = startValue + serialisedValue;
    pmParams.push({
      key: paramName,
      value: serialisedValue,
      description
    });

    return pmParams;
  },

  /**
   * converts params with in='header' to a Postman header object
   * @param {*} header param with in='header'
   * @param {*} requestType Specifies whether the request body is of example request or root request
   * @param  {*} parameterSource — Specifies whether the schema being faked is from a request or response.
   * @param {object} components - components defined in the OAS spec. These are used to
   * resolve references while generating params.
  * @param {object} options - a standard list of options that's globally passed around. Check options.js for more.
  * @param {object} schemaCache - object storing schemaFaker and schmeResolution caches
   * @returns {Object} instance of a Postman SDK Header
   */
  convertToPmHeader: function(header, requestType, parameterSource, components, options, schemaCache) {
    options = _.merge({}, defaultOptions, options);

    var fakeData,
      convertedHeader,
      reqHeader,
      resolveTo = this.resolveToExampleOrSchema(requestType, options.requestParametersResolution,
        options.exampleParametersResolution);

    if (header.hasOwnProperty('schema')) {
      if (!options.schemaFaker) {
        fakeData = '';
      }
      else {
        fakeData = safeSchemaFaker(header.schema || {}, resolveTo, PROCESSING_TYPE.CONVERSION, parameterSource,
<<<<<<< HEAD
          components, SCHEMA_FORMATS.DEFAULT, options.indentCharacter, schemaCache, options.stackLimit);

        // Collection v2.1 schema allows header value to be only string
        if (typeof fakeData !== 'string') {
          try {
            // convert other datatype to string (i.e. number, boolean etc)
            fakeData = JSON.stringify(fakeData);
          }
          catch (e) {
            // JSON.stringify can fail in few cases, suggest invalid type for such case
            fakeData = '';
          }
        }
=======
          components, SCHEMA_FORMATS.DEFAULT, options.indentCharacter, schemaCache);
>>>>>>> 9081c05b
      }
    }
    else {
      fakeData = '';
    }

    convertedHeader = _.get(this.convertParamsWithStyle(header, fakeData, parameterSource,
      components, schemaCache), '[0]');

    reqHeader = new sdk.Header(convertedHeader);
    reqHeader.description = this.getParameterDescription(header);

    return reqHeader;
  },

  /**
   * converts operation item requestBody to a Postman request body
   * @param {*} requestBody in operationItem
   * @param {*} requestType - Specifies whether the request body is of example request or root request
   * @param {object} components - components defined in the OAS spec. These are used to
   * resolve references while generating params.
  * @param {object} options - a standard list of options that's globally passed around. Check options.js for more.
  * @param {object} schemaCache - object storing schemaFaker and schmeResolution caches
   * @returns {Object} - Postman requestBody and Content-Type Header
   */
  convertToPmBody: function(requestBody, requestType, components, options, schemaCache) {
    options = _.merge({}, defaultOptions, options);
    var contentObj, // content is required
      bodyData,
      param,
      paramArray = [],
      updateOptions = {},
      reqBody = new sdk.RequestBody(),
      contentHeader,
      rDataMode,
      params,
      encoding,
      cType,
      description,
      required,
      enumValue,
      formHeaders = [];

    // @TODO: how do we support multiple content types
    contentObj = requestBody.content;

    // to handle cases of malformed request body, where contentObj is null
    if (!contentObj) {
      return {
        body: reqBody,
        contentHeader: null,
        formHeaders: null
      };
    }

    // handling for the urlencoded media type
    if (contentObj.hasOwnProperty(URLENCODED)) {
      rDataMode = 'urlencoded';
      if (contentObj[URLENCODED].hasOwnProperty('schema') && contentObj[URLENCODED].schema.hasOwnProperty('$ref')) {
        contentObj[URLENCODED].schema = this.getRefObject(contentObj[URLENCODED].schema.$ref, components, options);
      }
      bodyData = this.convertToPmBodyData(contentObj[URLENCODED], requestType, URLENCODED,
        PARAMETER_SOURCE.REQUEST, options.indentCharacter, components, options, schemaCache);
      encoding = contentObj[URLENCODED].encoding ? contentObj[URLENCODED].encoding : {};
      // create query parameters and add it to the request body object
      _.forOwn(bodyData, (value, key) => {

        if (_.get(contentObj[URLENCODED], 'schema.type') === 'object') {
          description = _.get(contentObj[URLENCODED], ['schema', 'properties', key, 'description'], '');
          required = _.get(contentObj[URLENCODED], ['schema', 'properties', key, 'required'], false);
          enumValue = _.get(contentObj[URLENCODED], ['schema', 'properties', key, 'enum']);
        }
        description = (required ? '(Required) ' : '') + description +
          (enumValue ? ' (This can only be one of ' + enumValue + ')' : '');
        if (encoding.hasOwnProperty(key)) {
          encoding[key].name = key;
          encoding[key].schema = {
            type: typeof value
          };
          encoding[key].description = description;
          params = this.convertParamsWithStyle(encoding[key], value, PARAMETER_SOURCE.REQUEST, components,
            schemaCache);
          // TODO: Show warning for incorrect schema if !params
          params && params.forEach((element) => {
            // Collection v2.1 schema allows urlencoded param value to be only string
            if (typeof element.value !== 'string') {
              try {
                // convert other datatype to string (i.e. number, boolean etc)
                element.value = JSON.stringify(element.value);
              }
              catch (e) {
                // JSON.stringify can fail in few cases, suggest invalid type for such case
                // eslint-disable-next-line max-len
                // https://developer.mozilla.org/en-US/docs/Web/JavaScript/Reference/Global_Objects/JSON/stringify#Exceptions
                element.value = 'INVALID_URLENCODED_PARAM_TYPE';
              }
            }
            delete element.description;
          });
          paramArray.push(...params);
        }
        else {
          // Collection v2.1 schema allows urlencoded param value to be only string
          if (typeof value !== 'string') {
            try {
              // convert other datatype to string (i.e. number, boolean etc)
              value = JSON.stringify(value);
            }
            catch (e) {
              // JSON.stringify can fail in few cases, suggest invalid type for such case
              // eslint-disable-next-line max-len
              // https://developer.mozilla.org/en-US/docs/Web/JavaScript/Reference/Global_Objects/JSON/stringify#Exceptions
              value = 'INVALID_URLENCODED_PARAM_TYPE';
            }
          }

          param = new sdk.QueryParam({
            key: key,
            value: value
          });
          param.description = description;
          paramArray.push(param);
        }
      });
      updateOptions = {
        mode: rDataMode,
        urlencoded: paramArray
      };

      // add a content type header for each media type for the request body
      contentHeader = new sdk.Header({
        key: 'Content-Type',
        value: URLENCODED
      });

      // update the request body with the options
      reqBody.update(updateOptions);
    }
    else if (contentObj.hasOwnProperty(FORM_DATA)) {
      rDataMode = 'formdata';
      bodyData = this.convertToPmBodyData(contentObj[FORM_DATA], requestType, FORM_DATA,
        PARAMETER_SOURCE.REQUEST, options.indentCharacter, components, options, schemaCache);
      encoding = contentObj[FORM_DATA].encoding ? contentObj[FORM_DATA].encoding : {};
      // create the form parameters and add it to the request body object
      _.forOwn(bodyData, (value, key) => {

        if (_.get(contentObj[FORM_DATA], 'schema.type') === 'object') {
          description = _.get(contentObj[FORM_DATA], ['schema', 'properties', key, 'description'], '');
          required = _.get(contentObj[FORM_DATA], ['schema', 'properties', key, 'required'], false);
          enumValue = _.get(contentObj[FORM_DATA], ['schema', 'properties', key, 'enum']);
        }
        description = (required ? '(Required) ' : '') + description +
          (enumValue ? ' (This can only be one of ' + enumValue + ')' : '');

        if (encoding.hasOwnProperty(key)) {
          _.forOwn(encoding[key].headers, (value, key) => {
            if (key !== 'Content-Type') {
              if (encoding[key].headers[key].hasOwnProperty('$ref')) {
                encoding[key].headers[key] = getRefObject(encoding[key].headers[key].$ref, components, options);
              }
              encoding[key].headers[key].name = key;
              // this is only for ROOT request because we are adding the headers for example request later
              formHeaders.push(this.convertToPmHeader(encoding[key].headers[key],
                REQUEST_TYPE.ROOT, PARAMETER_SOURCE.REQUEST, components, options, schemaCache));
            }
          });
        }
        // Collection v2.1 schema allows form param value to be only string
        if (typeof value !== 'string') {
          try {
            // convert other datatype to string (i.e. number, boolean etc)
            value = JSON.stringify(value);
          }
          catch (e) {
            // JSON.stringify can fail in few cases, suggest invalid type for such case
            // eslint-disable-next-line max-len
            // https://developer.mozilla.org/en-US/docs/Web/JavaScript/Reference/Global_Objects/JSON/stringify#Exceptions
            value = 'INVALID_FORM_PARAM_TYPE';
          }
        }

        param = new sdk.FormParam({
          key: key,
          value: value,
          type: 'text'
        });
        param.description = description;
        paramArray.push(param);
      });
      updateOptions = {
        mode: rDataMode,
        formdata: paramArray
      };
      // add a content type header for the pertaining media type
      contentHeader = new sdk.Header({
        key: 'Content-Type',
        value: FORM_DATA
      });
      // update the request body
      reqBody.update(updateOptions);
    }
    else {
      rDataMode = 'raw';
      let bodyType;

      // checking for all possible raw types
      if (contentObj.hasOwnProperty(APP_JS)) { bodyType = APP_JS; }
      else if (contentObj.hasOwnProperty(APP_JSON)) { bodyType = APP_JSON; }
      else if (contentObj.hasOwnProperty(TEXT_HTML)) { bodyType = TEXT_HTML; }
      else if (contentObj.hasOwnProperty(TEXT_PLAIN)) { bodyType = TEXT_PLAIN; }
      else if (contentObj.hasOwnProperty(TEXT_XML)) { bodyType = TEXT_XML; }
      else {
        // take the first property it has
        // types like image/png etc
        for (cType in contentObj) {
          if (contentObj.hasOwnProperty(cType)) {
            bodyType = cType;
            break;
          }
        }
      }

      bodyData = this.convertToPmBodyData(contentObj[bodyType], requestType, bodyType,
        PARAMETER_SOURCE.REQUEST, options.indentCharacter, components, options, schemaCache);

      updateOptions = {
        mode: rDataMode,
        raw: JSON.stringify(bodyData, null, 4)
      };

      contentHeader = new sdk.Header({
        key: 'Content-Type',
        value: bodyType
      });

      reqBody.update(updateOptions);
    }

    return {
      body: reqBody,
      contentHeader: contentHeader,
      formHeaders: formHeaders
    };
  },

  /**
   * @param {*} response in operationItem responses
   * @param {*} code - response Code
   * @param {*} originalRequest - the request for the example
   * @param {object} components - components defined in the OAS spec. These are used to
   * resolve references while generating params.
  * @param {object} options - a standard list of options that's globally passed around. Check options.js for more.
  * @param {object} schemaCache - object storing schemaFaker and schmeResolution caches
   * @returns {Object} postman response
   */
  convertToPmResponse: function(response, code, originalRequest, components, options, schemaCache) {
    options = _.merge({}, defaultOptions, options);
    var responseHeaders = [],
      previewLanguage = 'text',
      responseBodyWrapper,
      header,
      sdkResponse;

    if (!response) {
      return null;
    }
    _.forOwn(response.headers, (value, key) => {
      if (key !== 'Content-Type') {
        if (value.$ref) {
          // the convert to PmHeader function handles the
          // schema-faking
          header = this.getRefObject(value.$ref, components, options);
        }
        else {
          header = value;
        }
        header.name = key;
        responseHeaders.push(this.convertToPmHeader(header, REQUEST_TYPE.EXAMPLE,
          PARAMETER_SOURCE.RESPONSE, components, options, schemaCache));
      }
    });

    responseBodyWrapper = this.convertToPmResponseBody(response.content, components, options, schemaCache);

    if (responseBodyWrapper.contentTypeHeader) {
      // we could infer the content-type header from the body
      responseHeaders.push({ key: 'Content-Type', value: responseBodyWrapper.contentTypeHeader });
      if (this.getHeaderFamily(responseBodyWrapper.contentTypeHeader) === HEADER_TYPE.JSON) {
        previewLanguage = PREVIEW_LANGUAGE.JSON;
      }
      else if (this.getHeaderFamily(responseBodyWrapper.contentTypeHeader) === HEADER_TYPE.XML) {
        previewLanguage = PREVIEW_LANGUAGE.XML;
      }
    }
    else if (response.content && Object.keys(response.content).length > 0) {
      responseHeaders.push({ key: 'Content-Type', value: Object.keys(response.content)[0] });
      if (this.getHeaderFamily(Object.keys(response.content)[0]) === HEADER_TYPE.JSON) {
        previewLanguage = PREVIEW_LANGUAGE.JSON;
      }
      else if (this.getHeaderFamily(Object.keys(response.content)[0]) === HEADER_TYPE.XML) {
        previewLanguage = PREVIEW_LANGUAGE.XML;
      }
    }
    else {
      responseHeaders.push({ key: 'Content-Type', value: TEXT_PLAIN });
    }
    code = code.replace(/X/g, '0');

    sdkResponse = new sdk.Response({
      name: response.description,
      code: code === 'default' ? 500 : Number(code),
      header: responseHeaders,
      body: responseBodyWrapper.responseBody,
      originalRequest: originalRequest
    });
    sdkResponse._postman_previewlanguage = previewLanguage;

    return sdkResponse;
  },

  /**
   * @param {*} $ref reference object
   * @returns {Object} reference object from the saved components
   * @no-unit-tests
   */
  getRefObject: function($ref, components, options) {
    options = _.merge({}, defaultOptions, options);
    var refObj, savedSchema;

    savedSchema = $ref.split('/').slice(1).map((elem) => {
      // https://swagger.io/docs/specification/using-ref#escape
      // since / is the default delimiter, slashes are escaped with ~1
      return decodeURIComponent(
        elem
          .replace(/~1/g, '/')
          .replace(/~0/g, '~')
      );
    });
    // at this stage, savedSchema is [components, part1, parts]
    // must have min. 2 segments after "#/components"
    if (savedSchema.length < 3) {
      console.warn(`ref ${$ref} not found.`);
      return { value: `reference ${$ref} not found in the given specification` };
    }

    if (savedSchema[0] !== 'components' && savedSchema[0] !== 'paths') {
      console.warn(`Error reading ${$ref}. Can only use references from components and paths`);
      return { value: `Error reading ${$ref}. Can only use references from components and paths` };
    }

    // at this point, savedSchema is similar to ['components', 'schemas','Address']
    // components is actually components and paths (an object with components + paths as 1st-level-props)
    refObj = _.get(components, savedSchema);

    if (!refObj) {
      console.warn(`ref ${$ref} not found.`);
      return { value: `reference ${$ref} not found in the given specification` };
    }

    if (refObj.$ref) {
      return this.getRefObject(refObj.$ref, components, options);
    }

    return refObj;
  },

  /** Finds all the possible path variables in a given path string
   * @param {string} path Path string : /pets/{petId}
   * @returns {array} Array of path variables.
   */
  findPathVariablesFromPath: function (path) {

    // /{{path}}/{{file}}.{{format}}/{{hello}} return [ '{{path}}', '{{hello}}' ]
    // https://regex101.com/r/XGL4Gh/1
    return path.match(/(\/\{\{[^\/\{\}]+\}\})(?=\/|$)/g);
  },

  /** Finds all the possible collection variables in a given path string
   * @param {string} path Path string : /pets/{petId}
   * @returns {array} Array of collection variables.
   */
  findCollectionVariablesFromPath: function (path) {

    // /:path/{{file}}.{{format}}/:hello => only {{file}} and {{format}} will match
    // https://regex101.com/r/XGL4Gh/2
    return path.match(/(\{\{[^\/\{\}]+\}\})/g);
  },

  /** Separates out collection and path variables from the reqUrl
   *
   * @param {string} reqUrl Request Url
   * @param {Array} pathVars Path variables
   *
   * @returns {Object} reqUrl, updated path Variables array and collection Variables.
   */
  sanitizeUrlPathParams: function (reqUrl, pathVars) {
    var matches,
      collectionVars = [];

    // converts all the of the following:
    // /{{path}}/{{file}}.{{format}}/{{hello}} => /:path/{{file}}.{{format}}/:hello
    matches = this.findPathVariablesFromPath(reqUrl);
    if (matches) {
      matches.forEach((match) => {
        const replaceWith = match.replace(/{{/g, ':').replace(/}}/g, '');
        reqUrl = reqUrl.replace(match, replaceWith);
      });
    }

    // Separates pathVars array and collectionVars.
    matches = this.findCollectionVariablesFromPath(reqUrl);
    if (matches) {
      matches.forEach((match) => {
        const collVar = match.replace(/{{/g, '').replace(/}}/g, '');

        pathVars = pathVars.filter((item) => {
          if (item.name === collVar) {
            collectionVars.push(item);
          }
          return !(item.name === collVar);
        });
      });
    }

    return { url: reqUrl, pathVars, collectionVars };
  },

  /**
   * function to convert an openapi path item to postman item
  * @param {*} openapi openapi object with root properties
  * @param {*} operationItem path operationItem from tree structure
  * @param {object} components - components defined in the OAS spec. These are used to
   * resolve references while generating params.
   * @param {object} options - a standard list of options that's globally passed around. Check options.js for more.
  * @param {object} schemaCache - object storing schemaFaker and schmeResolution caches
  * @param {array} variableStore - array
  * @returns {Object} postman request Item
  * @no-unit-test
  */
  convertRequestToItem: function(openapi, operationItem, components, options, schemaCache, variableStore) {
    options = _.merge({}, defaultOptions, options);
    var reqName,
      pathVariables = openapi.baseUrlVariables,
      operation = operationItem.properties,
      reqBody = operationItem.properties.requestBody,
      itemParams = operationItem.properties.parameters,
      reqParams = this.getParametersForPathItem(itemParams),
      baseUrl = openapi.baseUrl,
      pathVarArray = [],
      authHelper,
      item,
      serverObj,
      displayUrl,
      reqUrl = '/' + operationItem.path,
      pmBody,
      authMeta,
      swagResponse,
      localServers = _.get(operationItem, 'properties.servers'),
      exampleRequestBody,
      sanitizeResult,
      globalServers = _.get(operationItem, 'servers');

    // handling path templating in request url if any
    // convert all {anything} to {{anything}}
    reqUrl = this.fixPathVariablesInUrl(reqUrl);

    // convert all /{{one}}/{{two}} to /:one/:two
    // Doesn't touch /{{file}}.{{format}}
    sanitizeResult = this.sanitizeUrlPathParams(reqUrl, reqParams.path);

    // Updated reqUrl
    reqUrl = sanitizeResult.url;

    // Updated reqParams.path
    reqParams.path = sanitizeResult.pathVars;

    // Add collection variables to the variableStore.
    sanitizeResult.collectionVars.forEach((element) => {
      if (!variableStore[element.name]) {
        variableStore[element.name] = {
          id: element.name,
          value: element.default || '',
          description: element.description,
          type: 'collection'
        };
      }
    });
    // accounting for the overriding of the root level and path level servers object if present at the operation level

    if (Array.isArray(localServers) && localServers.length) {
      serverObj = operationItem.properties.servers[0];

      // convert all {anything} to {{anything}}
      baseUrl = this.fixPathVariablesInUrl(serverObj.url);

      // add serverObj variables to pathVarArray
      if (serverObj.variables) {
        _.forOwn(serverObj.variables, (value, key) => {
          pathVarArray.push({
            name: key,
            value: value.default || '',
            description: this.getParameterDescription(value)
          });
        });

        // use pathVarAray to sanitize url for path params and collection variables.
        sanitizeResult = this.sanitizeUrlPathParams(baseUrl, pathVarArray);

        // update the base url with update url
        baseUrl = sanitizeResult.url;

        // Add new collection variables to the variableStore
        sanitizeResult.collectionVars.forEach((element) => {
          if (!variableStore[element.name]) {
            variableStore[element.name] = {
              id: element.name,
              value: element.value || '',
              description: element.description,
              type: 'collection'
            };
          }
        });

        // remove all the collection variables from serverObj.variables
        serverObj.pathVariables = {};
        sanitizeResult.pathVars.forEach((element) => {
          serverObj.pathVariables[element.name] = serverObj.variables[element.name];
        });

        // use this new filterd serverObj.pathVariables
        // to generate pm path variables.
        pathVarArray = this.convertPathVariables('method', [],
          serverObj.pathVariables, components, options, schemaCache);
      }
      baseUrl += reqUrl;
    }
    else {
      // accounting for the overriding of the root level servers object if present at the path level
      if (Array.isArray(globalServers) && globalServers.length) {
        // All the global servers present at the path level are taken care of in generateTrieFromPaths
        // Just adding the same structure of the url as the display URL.
        displayUrl = '{{' + this.fixPathVariableName(operationItem.path) + '}}' + reqUrl;
      }
      // In case there are no server available use the baseUrl
      else {
        baseUrl += reqUrl;
        if (pathVariables) {
          displayUrl = baseUrl;
        }
        else {
          displayUrl = '{{baseUrl}}' + reqUrl;
        }
      }
      pathVarArray = this.convertPathVariables('root', [], pathVariables, components, options, schemaCache);
    }

    switch (options.requestNameSource) {
      case 'fallback' : {
        // operationId is usually camelcase or snake case
        reqName = operation.summary || utils.insertSpacesInName(operation.operationId) || reqUrl;
        break;
      }
      case 'url' : {
        reqName = displayUrl || baseUrl;
        break;
      }
      default : {
        reqName = operation[options.requestNameSource];
        break;
      }
    }
    if (!reqName) {
      throw new openApiErr(`requestNameSource (${options.requestNameSource})` +
        ` in options is invalid or property does not exist in ${operationItem.path}`);
    }

    // handling authentication here (for http type only)
    authHelper = this.getAuthHelper(openapi, operation.security);

    // creating the request object
    item = new sdk.Item({
      name: reqName,
      request: {
        description: operation.description,
        url: displayUrl || baseUrl,
        name: reqName,
        method: operationItem.method.toUpperCase()
      }
    });

    // using the auth helper
    authMeta = operation['x-postman-meta'];
    if (authMeta && authMeta.currentHelper && authMap[authMeta.currentHelper]) {
      let thisAuthObject = {
        type: authMap[authMeta.currentHelper]
      };

      thisAuthObject[authMap[authMeta.currentHelper]] = authMeta.helperAttributes;
      item.request.auth = new sdk.RequestAuth(thisAuthObject);
    }
    // TODO: Figure out what happens if type!=api-key
    else if (authHelper && authHelper.type === 'api-key') {
      if (authHelper.properties.in === 'header') {
        item.request.addHeader(this.convertToPmHeader(authHelper.properties,
          REQUEST_TYPE.ROOT, PARAMETER_SOURCE.REQUEST, components, options, schemaCache));
        item.request.auth = {
          type: 'noauth'
        };
      }
      else if (authHelper.properties.in === 'query') {
        this.convertToPmQueryParameters(authHelper.properties, REQUEST_TYPE.ROOT,
          components, options, schemaCache).forEach((pmParam) => {
          item.request.url.addQueryParams(pmParam);
        });
        item.request.auth = {
          type: 'noauth'
        };
      }
    }
    else {
      item.request.auth = authHelper;
    }

    // adding query params to postman request url.
    _.forEach(reqParams.query, (queryParam) => {
      this.convertToPmQueryParameters(queryParam, REQUEST_TYPE.ROOT, components, options, schemaCache)
        .forEach((pmParam) => {
          item.request.url.addQueryParams(pmParam);
        });
    });
    item.request.url.query.members.forEach((query) => {
      query.description = _.get(query, 'description.content', '');
      // Collection v2.1 schema allows query param value to be string/null
      if (typeof query.value !== 'string') {
        try {
          // convert other datatype to string (i.e. number, boolean etc)
          query.value = JSON.stringify(query.value);
        }
        catch (e) {
          // JSON.stringify can fail in few cases, suggest invalid type for such case
          // eslint-disable-next-line max-len
          // https://developer.mozilla.org/en-US/docs/Web/JavaScript/Reference/Global_Objects/JSON/stringify#Exceptions
          query.value = 'INVALID_QUERY_PARAM_TYPE';
        }
      }
    });
    item.request.url.variables.clear();
    item.request.url.variables.assimilate(this.convertPathVariables('param', pathVarArray, reqParams.path,
      components, options, schemaCache));

    // Making sure description never goes out as an object
    // App / Collection transformer fail with the object syntax
    if (item.request.url.variables.members && item.request.url.variables.members.length > 0) {
      item.request.url.variables.members = _.map(item.request.url.variables.members, (m) => {
        if (typeof m.description === 'object' && m.description.content) {
          m.description = m.description.content;
        }
        return m;
      });
    }

    // adding headers to request from reqParam
    _.forEach(reqParams.header, (header) => {
      item.request.addHeader(this.convertToPmHeader(header, REQUEST_TYPE.ROOT, PARAMETER_SOURCE.REQUEST,
        components, options, schemaCache));
    });

    // adding Request Body and Content-Type header
    if (reqBody) {
      if (reqBody.$ref) {
        reqBody = this.getRefObject(reqBody.$ref, components, options);
      }
      pmBody = this.convertToPmBody(reqBody, REQUEST_TYPE.ROOT, components, options, schemaCache);
      item.request.body = pmBody.body;
      item.request.addHeader(pmBody.contentHeader);
      // extra form headers if encoding is present in request Body.
      // TODO: Show warning for incorrect schema if !pmBody.formHeaders
      pmBody.formHeaders && pmBody.formHeaders.forEach((element) => {
        item.request.addHeader(element);
      });
    }

    // adding responses to request item
    if (operation.responses) {
      let thisOriginalRequest = {},
        convertedResponse;
      _.forOwn(operation.responses, (response, code) => {
        let originalRequestHeaders = [];
        swagResponse = response;
        if (response.$ref) {
          swagResponse = this.getRefObject(response.$ref, components, options);
        }

        // Try and set fields for originalRequest (example.request)
        thisOriginalRequest.method = item.request.method;
        // setting URL
        thisOriginalRequest.url = displayUrl;
        // setting query params
        thisOriginalRequest.url += '?';
        thisOriginalRequest.url += this.convertToPmQueryArray(reqParams, REQUEST_TYPE.EXAMPLE, components,
          options, schemaCache).join('&');
        // setting headers
        _.forEach(reqParams.header, (header) => {
          originalRequestHeaders.push(this.convertToPmHeader(header, REQUEST_TYPE.EXAMPLE,
            PARAMETER_SOURCE.REQUEST, components, options, schemaCache));
        });
        thisOriginalRequest.header = originalRequestHeaders;
        // setting request body
        try {
          exampleRequestBody = this.convertToPmBody(operationItem.properties.requestBody,
            REQUEST_TYPE.EXAMPLE, components, options, schemaCache);
          thisOriginalRequest.body = exampleRequestBody.body ? exampleRequestBody.body.toJSON() : {};
        }
        catch (e) {
          // console.warn('Exception thrown while trying to json-ify body for item.request.body:', item.request.body,
          // 'Exception:', e);
          thisOriginalRequest.body = {};
        }
        convertedResponse = this.convertToPmResponse(swagResponse, code, thisOriginalRequest,
          components, options, schemaCache);
        convertedResponse && item.responses.add(convertedResponse);
      });
    }

    return item;
  },

  /**
   * function to convert an openapi query params object to array of query params
  * @param {*} reqParams openapi query params object
  * @param {*} requestType Specifies whether the request body is of example request or root request
  * @param {object} components - components defined in the OAS spec. These are used to
   * resolve references while generating params.
  * @param {object} options - a standard list of options that's globally passed around. Check options.js for more.
  * @param {object} schemaCache - object storing schemaFaker and schmeResolution caches
  * @returns {*} array of all query params
  */
  convertToPmQueryArray: function(reqParams, requestType, components, options, schemaCache) {
    options = _.merge({}, defaultOptions, options);
    let requestQueryParams = [];
    _.forEach(reqParams.query, (queryParam) => {
      this.convertToPmQueryParameters(queryParam, requestType, components, options, schemaCache).forEach((pmParam) => {
        requestQueryParams.push(pmParam.key + '=' + pmParam.value);
      });
    });
    return requestQueryParams;
  },

  // along with the path object, this also returns the values of the
  // path variable's values
  // also, any endpoint-level params are merged into the returned pathItemObject
  findMatchingRequestFromSchema: function (method, url, schema, options) {
    // first step - get array of requests from schema
    let parsedUrl = require('url').parse(url),
      retVal = [],
      pathToMatch,
      matchedPath,
      matchedPathJsonPath,
      schemaPathItems = schema.paths,
      filteredPathItemsArray = [];

    // Return no matches for invalid url (if unable to decode parsed url)
    try {
      pathToMatch = decodeURI(parsedUrl.pathname);
    }
    catch (e) {
      console.warn(
        'Error decoding request URI endpoint. URI: ', url,
        'Error', e
      );
      return retVal;
    }

    // if pathToMatch starts with '/', we assume it's the correct path
    // if not, we assume the segment till the first '/' is the host
    // this is because a Postman URL like "{{url}}/a/b" will
    // likely have {{url}} as the host segment
    if (!pathToMatch.startsWith('/')) {
      pathToMatch = pathToMatch.substring(pathToMatch.indexOf('/'));
    }

    // Here, only take pathItemObjects that have the right method
    // of those that do, determine a score
    // then just pick that key-value pair from schemaPathItems
    _.forOwn(schemaPathItems, (pathItemObject, path) => {
      if (!pathItemObject) {
        // invalid schema. schema.paths had an invalid entry
        return true;
      }

      if (!pathItemObject.hasOwnProperty(method.toLowerCase())) {
        // the required method was not found at this path
        return true;
      }

      // filter empty parameters
      pathItemObject.parameters = _.reduce(pathItemObject.parameters, (accumulator, param) => {
        if (!_.isEmpty(param)) {
          accumulator.push(param);
        }
        return accumulator;
      }, []);

      // check if path and pathToMatch match (non-null)
      let schemaMatchResult = this.getPostmanUrlSchemaMatchScore(pathToMatch, path, options);
      if (!schemaMatchResult.match) {
        // there was no reasonable match b/w the postman path and this schema path
        return true;
      }

      filteredPathItemsArray.push({
        path,
        pathItem: pathItemObject,
        matchScore: schemaMatchResult.score,
        pathVars: schemaMatchResult.pathVars,
        // No. of fixed segment matches between schema and postman url path
        // i.e. schema path /user/{userId} and request path /user/{{userId}} has 1 fixed segment match ('user')
        fixedMatchedSegments: schemaMatchResult.fixedMatchedSegments,
        // No. of variable segment matches between schema and postman url path
        // i.e. schema path /user/{userId} and request path /user/{{userId}} has 1 variable segment match ('{userId}')
        variableMatchedSegments: schemaMatchResult.variableMatchedSegments
      });
    });

    // keep endpoints with more fix matched segments first in result
    _.each(_.orderBy(filteredPathItemsArray, ['fixedMatchedSegments', 'variableMatchedSegments'], ['desc']), (fp) => {
      let path = fp.path,
        pathItemObject = fp.pathItem,
        score = fp.matchScore,
        pathVars = fp.pathVars;

      matchedPath = pathItemObject[method.toLowerCase()];
      if (!matchedPath) {
        // method existed at the path, but was a falsy value
        return true;
      }

      matchedPathJsonPath = `$.paths[${path}]`;

      // filter empty parameters
      matchedPath.parameters = _.reduce(matchedPath.parameters, (accumulator, param) => {
        if (!_.isEmpty(param)) {
          accumulator.push(param);
        }
        return accumulator;
      }, []);

      // aggregate local + global parameters for this path
      matchedPath.parameters = _.map(matchedPath.parameters, (commonParam) => {
        // for path-specifix params that are added to the path, have a way to identify them
        // when the schemaPath is required
        // method is lowercased because OAS methods are always lowercase
        commonParam.pathPrefix = `${matchedPathJsonPath}.${method.toLowerCase()}.parameters`;

        return commonParam;
      }).concat(
        _.map(pathItemObject.parameters || [], (commonParam) => {
          // for common params that are added to the path, have a way to identify them
          // when the schemaPath is required
          commonParam.pathPrefix = matchedPathJsonPath + '.parameters';
          return commonParam;
        })
      );

      retVal.push({
        // using path instead of operationId / sumamry since it's widely understood
        name: method + ' ' + path,
        path: matchedPath,
        jsonPath: matchedPathJsonPath + '.' + method.toLowerCase(),
        pathVariables: pathVars,
        score: score
      });

      // code reaching here indicates the given method was not found
      return true;
    });

    return retVal;
  },

  /**
   * Checks if value is postman variable or not
   *
   * @param {*} value - Value to check for
   * @returns {Boolean} postman variable or not
   */
  isPmVariable: function (value) {
    // collection/environment variables are in format - {{var}}
    return _.isString(value) && _.startsWith(value, '{{') && _.endsWith(value, '}}');
  },

  /**
   * This function is little modified version of lodash _.get()
   * where if path is empty it will return source object instead undefined/fallback value
   *
   * @param {Object} sourceValue - source from where value is to be extracted
   * @param {String} dataPath - json path to value that is to be extracted
   * @param {*} fallback - fallback value if sourceValue doesn't contain value at dataPath
   * @returns {*} extracted value
   */
  getPathValue: function (sourceValue, dataPath, fallback) {
    return (dataPath === '' ? sourceValue : _.get(sourceValue, dataPath, fallback));
  },

  /**
   * Returns all security params that can be applied during converion.
   *
   * @param {Object} components - OpenAPI components
   * @param {String} location - location for which we want to get security params (i.e. 'header' | 'query')
   * @returns {Array} applicable security params
   */
  getSecurityParams: function (components, location) {
    let securityDefs = _.get(components, 'securitySchemes', {}),
      securityParams = [];

    _.forEach(securityDefs, (securityDef) => {
      // Currently we only apply header and query for apiKey type of security param during conversion
      if (_.get(securityDef, 'type') === 'apiKey' && _.get(securityDef, 'in') === location) {
        securityParams.push(securityDef);
      }
    });
    return securityParams;
  },

  /**
   * Provides information regarding serialisation of param
   *
   * @param {*} param - OpenAPI Parameter object
   * @param {String} parameterSource - Specifies whether the schema being faked is from a request or response.
   * @param {Object} components - OpenAPI components defined in the OAS spec. These are used to
   *  resolve references while generating params.
   * @param {Object} schemaCache - object storing schemaFaker and schmeResolution caches
   * @returns {Object} - Information regarding parameter serialisation. Contains following properties.
   * {
   *  style - style property defined/inferred from schema
   *  explode - explode property defined/inferred from schema
   *  startValue - starting value that is prepended to serialised value
   *  propSeparator - Character that separates two properties or values in serialised string of respective param
   *  keyValueSeparator - Character that separates key from values in serialised string of respective param
   *  isExplodable - whether params can be exploded (serialised value can contain key and value)
   * }
   */
  getParamSerialisationInfo: function (param, parameterSource, components, schemaCache) {
    var paramName = _.get(param, 'name'),
      paramSchema = deref.resolveRefs(param.schema, parameterSource, components,
        _.get(schemaCache, 'schemaResolutionCache')),
      style, // style property defined/inferred from schema
      explode, // explode property defined/inferred from schema
      propSeparator, // separates two properties or values
      keyValueSeparator, // separats key from value
      startValue = '', // starting value that is unique to each style
      // following prop represents whether param can be truly exploded, as for some style even when explode is true,
      // serialisation doesn't separate key-value
      isExplodable = paramSchema.type === 'object';

    // for invalid param object return null
    if (!_.isObject(param)) {
      return null;
    }

    // decide allowed / default style for respective param location
    switch (param.in) {
      case 'path':
        style = _.includes(['matrix', 'label', 'simple'], param.style) ? param.style : 'simple';
        break;
      case 'query':
        style = _.includes(['form', 'spaceDelimited', 'pipeDelimited', 'deepObject'], param.style) ?
          param.style : 'form';
        break;
      case 'header':
        style = 'simple';
        break;
      default:
        style = 'simple';
        break;
    }

    // decide allowed / default explode property for respective param location
    explode = (_.isBoolean(param.explode) ? param.explode : (_.includes(['form', 'deepObject'], style)));

    // decide explodable params, starting value and separators between key-value and properties for serialisation
    switch (style) {
      case 'matrix':
        isExplodable = true;
        startValue = ';' + (paramSchema.type === 'object' ? '' : (paramName + _.isEmpty(paramValue) ? '' : '='));
        propSeparator = explode ? ';' : ',';
        keyValueSeparator = explode ? '=' : ',';
        break;
      case 'label':
        startValue = '.';
        propSeparator = '.';
        keyValueSeparator = explode ? '=' : '.';
        break;
      case 'form':
        // for 'form' when explode is true, query is devided into different key-value pairs
        propSeparator = keyValueSeparator = ',';
        break;
      case 'simple':
        propSeparator = ',';
        keyValueSeparator = explode ? '=' : ',';
        break;
      case 'spaceDelimited':
        explode = false;
        propSeparator = keyValueSeparator = '%20';
        break;
      case 'pipeDelimited':
        explode = false;
        propSeparator = keyValueSeparator = '|';
        break;
      case 'deepObject':
        // for 'deepObject' query is devided into different key-value pairs
        explode = true;
        break;
      default:
        break;
    }

    return { style, explode, startValue, propSeparator, keyValueSeparator, isExplodable };
  },

  /**
   * This functiom deserialises parameter value based on param schema
   *
   * @param {*} param - OpenAPI Parameter object
   * @param {String} paramValue - Parameter value to be deserialised
   * @param {String} parameterSource - Specifies whether the schema being faked is from a request or response.
   * @param {Object} components - OpenAPI components defined in the OAS spec. These are used to
   *  resolve references while generating params.
   * @param {Object} schemaCache - object storing schemaFaker and schmeResolution caches
   * @returns {*} - deserialises parameter value
   */
  deserialiseParamValue: function (param, paramValue, parameterSource, components, schemaCache) {
    var constructedValue,
      paramSchema = deref.resolveRefs(param.schema, parameterSource, components,
        _.get(schemaCache, 'schemaResolutionCache')),
      isEvenNumber = (num) => {
        return (num % 2 === 0);
      },
      convertToDataType = (value) => {
        try {
          return JSON.parse(value);
        }
        catch (e) {
          return value;
        }
      };

    // for invalid param object return null
    if (!_.isObject(param)) {
      return null;
    }

    let { startValue, propSeparator, keyValueSeparator, isExplodable } =
      this.getParamSerialisationInfo(param, parameterSource, components, schemaCache);

    // as query params are constructed from url, during conversion we use decodeURI which converts ('%20' into ' ')
    (keyValueSeparator === '%20') && (keyValueSeparator = ' ');
    (propSeparator === '%20') && (propSeparator = ' ');

    // remove start value from serialised value
    paramValue = paramValue.slice(paramValue.indexOf(startValue) === 0 ? startValue.length : 0);

    // define value to constructed according to type
    paramSchema.type === 'object' && (constructedValue = {});
    paramSchema.type === 'array' && (constructedValue = []);

    if (constructedValue) {
      let allProps = paramValue.split(propSeparator);
      _.forEach(allProps, (element, index) => {
        let keyValArray;

        if (propSeparator === keyValueSeparator && isExplodable) {
          if (isEvenNumber(index)) {
            keyValArray = _.slice(allProps, index, index + 2);
          }
          else {
            return;
          }
        }
        else if (isExplodable) {
          keyValArray = element.split(keyValueSeparator);
        }

        if (paramSchema.type === 'object') {
          _.set(constructedValue, keyValArray[0], convertToDataType(keyValArray[1]));
        }
        else if (paramSchema.type === 'array') {
          constructedValue.push(convertToDataType(_.get(keyValArray, '[1]', element)));
        }
      });
    }
    else {
      constructedValue = paramValue;
    }
    return constructedValue;
  },

  /**
   *
   * @param {String} property - one of QUERYPARAM, PATHVARIABLE, HEADER, BODY, RESPONSE_HEADER, RESPONSE_BODY
   * @param {String} jsonPathPrefix - this will be prepended to all JSON schema paths on the request
   * @param {String} txnParamName - Optional - The name of the param being validated (useful for query params,
   *  req headers, res headers)
   * @param {*} value - the value of the property in the request
   * @param {String} schemaPathPrefix - this will be prepended to all JSON schema paths on the schema
   * @param {Object} openApiSchemaObj - The OpenAPI schema object against which to validate
   * @param {String} parameterSourceOption tells that the schema object is of request or response
   * @param {Object} components - Components in the spec that the schema might refer to
   * @param {Object} options - Global options
   * @param {Object} schemaCache object storing schemaFaker and schmeResolution caches
   * @param {Function} callback - For return
   * @returns {Array} array of mismatches
   */
  checkValueAgainstSchema: function (property, jsonPathPrefix, txnParamName, value, schemaPathPrefix, openApiSchemaObj,
    parameterSourceOption, components, options, schemaCache, callback) {

    let mismatches = [],
      jsonValue,
      humanPropName = propNames[property],
      needJsonMatching = (property === 'BODY' || property === 'RESPONSE_BODY'),
      invalidJson = false,
      valueToUse = value,

      // This is dereferenced schema (converted to JSON schema for validation)
      schema = deref.resolveRefs(openApiSchemaObj, parameterSourceOption, components,
        schemaCache.schemaResolutionCache, PROCESSING_TYPE.VALIDATION, 'example', 0, {}, options.stackLimit);

    if (needJsonMatching) {
      try {
        jsonValue = JSON.parse(value);
        // If valid JSON is detected, the parsed value should be used
        // to determine mismatches
        valueToUse = jsonValue;
      }
      catch (e) {
        jsonValue = '';
        invalidJson = true;
      }
    }

    // When processing a reference, schema.type could also be undefined
    if (schema && schema.type) {
      if (typeof schemaTypeToJsValidator[schema.type] === 'function') {
        let isCorrectType;

        // Treat unresolved postman collection/environment variable as correct type
        if (options.ignoreUnresolvedVariables && this.isPmVariable(valueToUse)) {
          isCorrectType = true;
        }
        else {
          isCorrectType = schemaTypeToJsValidator[schema.type](valueToUse);
        }

        if (!isCorrectType) {
          // if type didn't match, no point checking for AJV
          let reason = '',
            mismatchObj;

          if (property === 'RESPONSE_BODY' || property === 'BODY') {
            // we don't have names for the body, but there's only one
            reason = 'The ' + humanPropName;
          }
          else if (txnParamName) {
            // for query params, req/res headers, path vars, we have a name. Praise the lord.
            reason = `The ${humanPropName} "${txnParamName}"`;
          }
          else {
            // for query params, req/res headers, path vars, we might not ALWAYS have a name.
            reason = `A ${humanPropName}`;
          }
          reason += ` needs to be of type ${schema.type}, but we found `;
          if (!options.shortValidationErrors) {
            reason += `"${valueToUse}"`;
          }
          else if (invalidJson) {
            reason += 'invalid JSON';
          }
          else if (Array.isArray(valueToUse)) {
            reason += 'an array instead';
          }
          else if (typeof valueToUse === 'object') {
            reason += 'an object instead';
          }
          else {
            reason += `a ${typeof valueToUse} instead`;
          }

          mismatchObj = {
            property,
            transactionJsonPath: jsonPathPrefix,
            schemaJsonPath: schemaPathPrefix,
            reasonCode: 'INVALID_TYPE',
            reason
          };

          if (options.suggestAvailableFixes) {
            mismatchObj.suggestedFix = {
              key: txnParamName,
              actualValue: valueToUse,
              suggestedValue: safeSchemaFaker(openApiSchemaObj || {}, 'example', PROCESSING_TYPE.VALIDATION,
                parameterSourceOption, components, SCHEMA_FORMATS.DEFAULT, options.indentCharacter, schemaCache,
                options.stackLimit)
            };
          }

          return callback(null, [mismatchObj]);
        }

        // only do AJV if type is array or object
        // simpler cases are handled by a type check
        if (schema.type === 'array' || schema.type === 'object') {
          let filteredValidationError = validateSchema(schema, valueToUse, options);

          if (!_.isEmpty(filteredValidationError)) {
            let mismatchObj,
              suggestedValue,
              fakedValue = safeSchemaFaker(openApiSchemaObj || {}, 'example', PROCESSING_TYPE.VALIDATION,
                parameterSourceOption, components, SCHEMA_FORMATS.DEFAULT, options.indentCharacter, schemaCache,
                options.stackLimit);

            // Show detailed validation mismatches for only request/response body
            if (options.detailedBlobValidation && needJsonMatching) {
              _.forEach(filteredValidationError, (ajvError) => {
                let localSchemaPath = ajvError.schemaPath.replace(/\//g, '.').slice(2),
                  dataPath = ajvError.dataPath || '';

                // discard the leading '.' if it exists
                if (dataPath[0] === '.') {
                  dataPath = dataPath.slice(1);
                }

                mismatchObj = _.assign({
                  property: property,
                  transactionJsonPath: jsonPathPrefix + ajvError.dataPath,
                  schemaJsonPath: schemaPathPrefix + '.' + localSchemaPath
                }, ajvValidationError(ajvError, { property, humanPropName }));

                if (options.suggestAvailableFixes) {
                  mismatchObj.suggestedFix = {
                    key: _.split(dataPath, '.').pop(),
                    actualValue: this.getPathValue(valueToUse, dataPath, null),
                    suggestedValue: this.getSuggestedValue(fakedValue, valueToUse, ajvError)
                  };
                }
                mismatches.push(mismatchObj);
              });
            }
            else {
              mismatchObj = {
                reason: `The ${humanPropName} didn\'t match the specified schema`,
                reasonCode: 'INVALID_TYPE'
              };

              // assign proper reason codes for invalid body
              if (property === 'BODY') {
                mismatchObj.reasonCode = 'INVALID_BODY';
              }
              else if (property === 'RESPONSE_BODY') {
                mismatchObj.reasonCode = 'INVALID_RESPONSE_BODY';
              }

              if (options.suggestAvailableFixes) {
                suggestedValue = _.cloneDeep(valueToUse);

                // Apply each fix individually to respect existing values in request
                _.forEach(filteredValidationError, (ajvError) => {
                  let dataPath = ajvError.dataPath || '';

                  // discard the leading '.' if it exists
                  if (dataPath[0] === '.') {
                    dataPath = dataPath.slice(1);
                  }

                  // for empty string _.set creates new key with empty string '', so separate handling
                  if (dataPath === '') {
                    suggestedValue = this.getSuggestedValue(fakedValue, valueToUse, ajvError);
                  }
                  else {
                    _.set(suggestedValue, dataPath, this.getSuggestedValue(fakedValue, valueToUse, ajvError));
                  }
                });

                mismatchObj.suggestedFix = {
                  key: property.toLowerCase(),
                  actualValue: valueToUse,
                  suggestedValue
                };
              }

              mismatches.push(_.assign({
                property: property,
                transactionJsonPath: jsonPathPrefix,
                schemaJsonPath: schemaPathPrefix
              }, mismatchObj));
            }

            // only return AJV mismatches
            return callback(null, mismatches);
          }
          // result passed. No AJV mismatch
        }

        // Schema was not AJV or object
        // Req/Res Body was non-object but content type is application/json
        else if (needJsonMatching) {
          return callback(null, [{
            property,
            transactionJsonPath: jsonPathPrefix,
            schemaJsonPath: schemaPathPrefix,
            reasonCode: 'INVALID_TYPE',
            reason: `The ${humanPropName} needs to be of type object/array, but we found "${valueToUse}"`,
            suggestedFix: {
              key: null,
              actualValue: valueToUse,
              suggestedValue: {} // suggest value to be object
            }
          }]);
        }
      }
      else {
        // unknown schema.type found
        // TODO: Decide how to handle. Log?
      }
    }
    // Schema not defined
    return callback(null, []);

    // if (!schemaTypeToJsValidator[schema.type](value)) {
    //   callback(null, [{
    //     property,
    //     transactionJsonPath: jsonPathPrefix,
    //     schemaJsonPath: schemaPathPrefix,
    //     reasonCode: 'INVALID_TYPE',
    //     reason: `Value must be a token of type ${schema.type}, found ${value}`
    //   }]);
    // }
    // TODO: Further checks for object type
    // else {
    //   callback(null, []);
    // }
  },

  /**
   *
   * @param {*} determinedPathVariables the key/determined-value pairs of the path variables (from Postman)
   * @param {*} transactionPathPrefix the jsonpath for this validation (will be prepended to all identified mismatches)
   * @param {*} schemaPath the applicable pathItem defined at the schema level
   * @param {*} components the components + paths from the OAS spec that need to be used to resolve $refs
   * @param {*} options OAS options
   * @param {*} schemaCache object storing schemaFaker and schmeResolution caches
   * @param {*} callback Callback
   * @returns {array} mismatches (in the callback)
   */
  checkPathVariables: function (
    determinedPathVariables,
    transactionPathPrefix,
    schemaPath,
    components,
    options,
    schemaCache,
    callback) {

    // schema path should have all parameters needed
    // components need to be stored globally
    var mismatchProperty = 'PATHVARIABLE',
      // all path variables defined in this path. acc. to the spec, all path params are required
      schemaPathVariables,
      schemaPathVar;

    if (options.validationPropertiesToIgnore.includes(mismatchProperty)) {
      return callback(null, []);
    }

    schemaPathVariables = _.filter(schemaPath.parameters, (param) => {
      return (param.in === 'path');
    });

    async.map(determinedPathVariables, (pathVar, cb) => {
      let mismatches = [],
        resolvedParamValue,
        index = _.findIndex(determinedPathVariables, pathVar);

      schemaPathVar = _.find(schemaPathVariables, (param) => {
        return param.name === pathVar.key;
      });

      if (!schemaPathVar) {
        // extra pathVar present in given request.
        if (options.showMissingInSchemaErrors) {
          mismatches.push({
            property: mismatchProperty,
            // not adding the pathVar name to the jsonPath because URL is just a string
            transactionJsonPath: transactionPathPrefix + `[${index}]`,
            schemaJsonPath: null,
            reasonCode: 'MISSING_IN_SCHEMA',
            reason: `The path variable "${pathVar.key}" was not found in the schema`
          });
        }
        return cb(null, mismatches);
      }

      resolvedParamValue = this.deserialiseParamValue(schemaPathVar, pathVar.value, PARAMETER_SOURCE.REQUEST,
        components, schemaCache);

      setTimeout(() => {
        if (!(schemaPathVar && schemaPathVar.schema)) {
          // no errors to show if there's no schema present in the spec
          return cb(null, []);
        }

        this.checkValueAgainstSchema(mismatchProperty,
          transactionPathPrefix + `[${index}].value`,
          pathVar.key,
          resolvedParamValue,
          schemaPathVar.pathPrefix + '[?(@.name==\'' + schemaPathVar.name + '\')]',
          schemaPathVar.schema,
          PARAMETER_SOURCE.REQUEST,
          components, options, schemaCache, cb);
      }, 0);
    }, (err, res) => {
      let mismatches = [],
        mismatchObj;

      if (err) {
        return callback(err);
      }

      // go through required schemaPathVariables, and params that aren't found in the given transaction are errors
      _.each(schemaPathVariables, (pathVar) => {
        if (!_.find(determinedPathVariables, (param) => { return param.key === pathVar.name; })) {
          mismatchObj = {
            property: mismatchProperty,
            transactionJsonPath: transactionPathPrefix,
            schemaJsonPath: pathVar.pathPrefix,
            reasonCode: 'MISSING_IN_REQUEST',
            reason: `The required path variable "${pathVar.name}" was not found in the transaction`
          };

          if (options.suggestAvailableFixes) {
            mismatchObj.suggestedFix = {
              key: pathVar.name,
              actualValue: null,
              suggestedValue: {
                key: pathVar.name,
                value: safeSchemaFaker(pathVar.schema || {}, 'example', PROCESSING_TYPE.VALIDATION,
                  PARAMETER_SOURCE.REQUEST, components, SCHEMA_FORMATS.DEFAULT, options.indentCharacter, schemaCache,
                  options.stackLimit)
              }
            };
          }
          mismatches.push(mismatchObj);
        }
      });

      // res is an array of mismatches (also an array) from all checkValueAgainstSchema calls
      return callback(null, _.concat(_.flatten(res), mismatches));
    });
  },

  /**
   *
   * @param {*} transaction Transaction with which to compare
   * @param {*} transactionPathPrefix the jsonpath for this validation (will be prepended to all identified mismatches)
   * @param {*} schemaPath the applicable pathItem defined at the schema level
   * @param {*} pathRoute Route to applicable pathItem (i.e. 'GET /users/{userID}')
   * @param {*} options OAS options
   * @param {*} callback Callback
   * @returns {array} mismatches (in the callback)
   */
  checkMetadata(transaction, transactionPathPrefix, schemaPath, pathRoute, options, callback) {
    let expectedReqName,
      expectedReqDesc,
      reqNameMismatch,
      actualReqName = _.get(transaction, 'name'),
      actualReqDesc,
      mismatches = [],
      mismatchObj,
      reqUrl;

    if (!options.validateMetadata) {
      return callback(null, []);
    }

    // handling path templating in request url if any
    // convert all {anything} to {{anything}}
    reqUrl = this.fixPathVariablesInUrl(pathRoute.slice(pathRoute.indexOf('/')));

    // convert all /{{one}}/{{two}} to /:one/:two
    // Doesn't touch /{{file}}.{{format}}
    reqUrl = this.sanitizeUrlPathParams(reqUrl, []).url;

    // description can be one of following two
    actualReqDesc = _.isObject(_.get(transaction, 'request.description')) ?
      _.get(transaction, 'request.description.content') : _.get(transaction, 'request.description');
    expectedReqDesc = schemaPath.description;

    switch (options.requestNameSource) {
      case 'fallback' : {
        // operationId is usually camelcase or snake case
        expectedReqName = schemaPath.summary || utils.insertSpacesInName(schemaPath.operationId) || reqUrl;
        reqNameMismatch = (actualReqName !== expectedReqName);
        break;
      }
      case 'url' : {
        // actual value may differ in conversion as it uses local/global servers info to generate it
        // for now suggest actual path as request name
        expectedReqName = reqUrl;
        reqNameMismatch = !_.endsWith(actualReqName, reqUrl);
        break;
      }
      default : {
        expectedReqName = schemaPath[options.requestNameSource];
        reqNameMismatch = (actualReqName !== expectedReqName);
        break;
      }
    }

    if (reqNameMismatch) {
      mismatchObj = {
        property: 'REQUEST_NAME',
        transactionJsonPath: transactionPathPrefix + '.name',
        schemaJsonPath: null,
        reasonCode: 'INVALID_VALUE',
        reason: 'The request name didn\'t match with specified schema'
      };

      options.suggestAvailableFixes && (mismatchObj.suggestedFix = {
        key: 'name',
        actualValue: actualReqName || null,
        suggestedValue: expectedReqName
      });
      mismatches.push(mismatchObj);
    }

    /**
     * Collection stores empty description as null, while OpenAPI spec can have empty string as description.
     * Hence We need to treat null and empty string as match. So check first if both schema and collection description
     * are not empty. _.isEmpty() returns true for null/undefined/''(empty string)
     * i.e. collection desc = null and schema desc = '', for this case no mismatch will occurr
     */
    if ((!_.isEmpty(actualReqDesc) || !_.isEmpty(expectedReqDesc)) && (actualReqDesc !== expectedReqDesc)) {
      mismatchObj = {
        property: 'REQUEST_DESCRIPTION',
        transactionJsonPath: transactionPathPrefix + '.request.description',
        schemaJsonPath: null,
        reasonCode: 'INVALID_VALUE',
        reason: 'The request description didn\'t match with specified schema'
      };

      options.suggestAvailableFixes && (mismatchObj.suggestedFix = {
        key: 'description',
        actualValue: actualReqDesc || null,
        suggestedValue: expectedReqDesc
      });
      mismatches.push(mismatchObj);
    }
    return callback(null, mismatches);
  },

  checkQueryParams(requestUrl, transactionPathPrefix, schemaPath, components, options,
    schemaCache, callback) {
    let parsedUrl = require('url').parse(requestUrl),
      schemaParams = _.filter(schemaPath.parameters, (param) => { return param.in === 'query'; }),
      requestQueryArray = [],
      requestQueryParams = [],
      resolvedSchemaParams = [],
      mismatchProperty = 'QUERYPARAM',
      securityParams,
      urlMalformedError;

    if (options.validationPropertiesToIgnore.includes(mismatchProperty)) {
      return callback(null, []);
    }

    if (!parsedUrl.query) {
      // null query params should be treated as lack of any params
      parsedUrl.query = '';
    }
    requestQueryArray = parsedUrl.query.split('&');

    _.each(requestQueryArray, (rqp) => {
      let parts = rqp.split('='),
        qKey, qVal;

      try {
        qKey = decodeURIComponent(parts[0]);
        qVal = decodeURIComponent(parts.slice(1).join('='));
      }
      catch (err) {
        return (urlMalformedError = err);
      }


      if (qKey.length > 0) {
        requestQueryParams.push({
          key: qKey,
          value: qVal
        });
      }
    });

    if (urlMalformedError) {
      return callback(urlMalformedError);
    }

    // filter out query params added by security schemes
    securityParams = _.map(this.getSecurityParams(_.get(components, 'components'), 'query'), 'name');
    requestQueryParams = _.filter(requestQueryParams, (pQuery) => {
      return !_.includes(securityParams, pQuery.key);
    });

    // resolve schema params
    // below will make sure for exploded params actual schema of property present in collection is present
    _.forEach(schemaParams, (param) => {
      let pathPrefix = param.pathPrefix,
        paramSchema = deref.resolveRefs(param.schema, PARAMETER_SOURCE.REQUEST, components, schemaCache),
        { style, explode } = this.getParamSerialisationInfo(param, PARAMETER_SOURCE.REQUEST, components, schemaCache),
        isPropSeparable = _.includes(['form', 'deepObject'], style);

      if (isPropSeparable && paramSchema.type === 'array' && explode) {
        // add schema of items and instead array
        resolvedSchemaParams.push(_.assign({}, param, {
          schema: _.get(paramSchema, 'items'),
          isResolvedParam: true
        }));
      }
      else if (isPropSeparable && paramSchema.type === 'object' && explode) {
        // add schema of all properties instead entire object
        _.forEach(_.get(paramSchema, 'properties', {}), (propSchema, propName) => {
          resolvedSchemaParams.push({
            name: propName,
            schema: propSchema,
            isResolvedParam: true,
            pathPrefix
          });
        });
      }
      else {
        resolvedSchemaParams.push(param);
      }
    });

    return async.map(requestQueryParams, (pQuery, cb) => {
      let mismatches = [],
        index = _.findIndex(requestQueryParams, pQuery),
        resolvedParamValue = pQuery.value;

      const schemaParam = _.find(resolvedSchemaParams, (param) => { return param.name === pQuery.key; });

      if (!schemaParam) {
        // no schema param found
        if (options.showMissingInSchemaErrors) {
          mismatches.push({
            property: mismatchProperty,
            transactionJsonPath: transactionPathPrefix + `[${index}]`,
            schemaJsonPath: null,
            reasonCode: 'MISSING_IN_SCHEMA',
            reason: `The query parameter ${pQuery.key} was not found in the schema`
          });
        }
        return cb(null, mismatches);
      }

      if (!schemaParam.isResolvedParam) {
        resolvedParamValue = this.deserialiseParamValue(schemaParam, pQuery.value, PARAMETER_SOURCE.REQUEST,
          components, schemaCache);
      }

      // query found in spec. check query's schema
      setTimeout(() => {
        if (!schemaParam.schema) {
          // no errors to show if there's no schema present in the spec
          return cb(null, []);
        }
        this.checkValueAgainstSchema(mismatchProperty,
          transactionPathPrefix + `[${index}].value`,
          pQuery.key,
          resolvedParamValue,
          schemaParam.pathPrefix + '[?(@.name==\'' + schemaParam.name + '\')]',
          schemaParam.schema,
          PARAMETER_SOURCE.REQUEST,
          components, options, schemaCache, cb
        );
      }, 0);
    }, (err, res) => {
      let mismatches = [],
        mismatchObj;

      _.each(_.filter(schemaParams, (q) => { return q.required; }), (qp) => {
        if (!_.find(requestQueryParams, (param) => { return param.key === qp.name; })) {
          mismatchObj = {
            property: mismatchProperty,
            transactionJsonPath: transactionPathPrefix,
            schemaJsonPath: qp.pathPrefix + '[?(@.name==\'' + qp.name + '\')]',
            reasonCode: 'MISSING_IN_REQUEST',
            reason: `The required query parameter "${qp.name}" was not found in the transaction`
          };

          if (options.suggestAvailableFixes) {
            mismatchObj.suggestedFix = {
              key: qp.name,
              actualValue: null,
              suggestedValue: {
                key: qp.name,
                value: safeSchemaFaker(qp.schema || {}, 'example', PROCESSING_TYPE.VALIDATION,
                  PARAMETER_SOURCE.REQUEST, components, SCHEMA_FORMATS.DEFAULT, options.indentCharacter, schemaCache,
                  options.stackLimit)
              }
            };
          }
          mismatches.push(mismatchObj);
        }
      });
      return callback(null, _.concat(_.flatten(res), mismatches));
    });
  },

  /**
   * Gives mismtach for content type header for request/response
   *
   * @param {Array} headers - Transaction Headers
   * @param {String} transactionPathPrefix - Transaction Path to headers
   * @param {String} schemaPathPrefix - Schema path to content object
   * @param {Object} contentObj - Corresponding Schema content object
   * @param {String} mismatchProperty - Mismatch property (HEADER / RESPONSE_HEADER)
   * @param {*} options - OAS options, check lib/options.js for more
   * @returns {Array} found mismatch objects
   */
  checkContentTypeHeader: function (headers, transactionPathPrefix, schemaPathPrefix, contentObj,
    mismatchProperty, options) {
    let mediaTypes = _.map(_.keys(contentObj), _.toLower), // as media types are case insensitive
      contentHeader,
      contentHeaderIndex,
      suggestedContentHeader,
      hasComputedType,
      humanPropName = mismatchProperty === 'HEADER' ? 'header' : 'response header',
      mismatches = [];

    // prefer JSON > XML > Other media types for suggested header.
    _.forEach(mediaTypes, (mediaType) => {
      let headerFamily = this.getHeaderFamily(mediaType);

      if (headerFamily !== HEADER_TYPE.INVALID) {
        suggestedContentHeader = mediaType;
        hasComputedType = true;
        if (headerFamily === HEADER_TYPE.JSON) {
          return false;
        }
      }
    });

    // if no JSON or XML, take whatever we have
    if (!hasComputedType && mediaTypes.length > 0) {
      suggestedContentHeader = mediaTypes[0];
      hasComputedType = true;
    }

    _.forEach(headers, (header, index) => {
      if (_.toLower(header.key) === 'content-type') {
        contentHeader = header;
        contentHeaderIndex = index;
        return false;
      }
    });

    // Schema body content has no media type objects
    if (!_.isEmpty(contentHeader) && _.isEmpty(mediaTypes)) {
      // ignore mismatch for default header (text/plain) added by conversion
      if (options.showMissingInSchemaErrors && _.toLower(contentHeader.value) !== TEXT_PLAIN) {
        mismatches.push({
          property: mismatchProperty,
          transactionJsonPath: transactionPathPrefix + `[${contentHeaderIndex}]`,
          schemaJsonPath: null,
          reasonCode: 'MISSING_IN_SCHEMA',
          // Reason for missing in schema suggests that certain media type in req/res body is not present
          reason: `The ${mismatchProperty === 'HEADER' ? 'request' : 'response'} body should have media type` +
            ` "${contentHeader.value}"`
        });
      }
    }

    // No request/response content-type header
    else if (_.isEmpty(contentHeader) && !_.isEmpty(mediaTypes)) {
      let mismatchObj = {
        property: mismatchProperty,
        transactionJsonPath: transactionPathPrefix,
        schemaJsonPath: schemaPathPrefix,
        reasonCode: 'MISSING_IN_REQUEST',
        reason: `The ${humanPropName} "Content-Type" was not found in the transaction`
      };

      if (options.suggestAvailableFixes) {
        mismatchObj.suggestedFix = {
          key: 'Content-Type',
          actualValue: null,
          suggestedValue: {
            key: 'Content-Type',
            value: suggestedContentHeader
          }
        };
      }
      mismatches.push(mismatchObj);
    }

    // Invalid type of header found
    else if (!_.isEmpty(contentHeader) && !_.includes(mediaTypes, contentHeader.value)) {
      let mismatchObj = {
        property: mismatchProperty,
        transactionJsonPath: transactionPathPrefix + `[${contentHeaderIndex}].value`,
        schemaJsonPath: schemaPathPrefix,
        reasonCode: 'INVALID_TYPE',
        reason: `The ${humanPropName} "Content-Type" needs to be "${suggestedContentHeader}",` +
          ` but we found "${contentHeader.value}" instead`
      };

      if (options.suggestAvailableFixes) {
        mismatchObj.suggestedFix = {
          key: 'Content-Type',
          actualValue: contentHeader.value,
          suggestedValue: suggestedContentHeader
        };
      }
      mismatches.push(mismatchObj);
    }
    return mismatches;
  },

  checkRequestHeaders: function (headers, transactionPathPrefix, schemaPathPrefix, schemaPath,
    components, options, schemaCache, callback) {
    let schemaHeaders = _.filter(schemaPath.parameters, (param) => { return param.in === 'header'; }),
      // key name of headers which are added by security schemes
      securityHeaders = _.map(this.getSecurityParams(_.get(components, 'components'), 'header'), 'name'),
      // filter out headers for following cases
      reqHeaders = _.filter(headers, (header) => {
        // 1. which need explicit handling according to schema (other than parameters object)
        // 2. which are added by security schemes
        return !_.includes(IMPLICIT_HEADERS, _.toLower(_.get(header, 'key'))) &&
          !_.includes(securityHeaders, header.key);
      }),
      mismatchProperty = 'HEADER';

    if (options.validationPropertiesToIgnore.includes(mismatchProperty)) {
      return callback(null, []);
    }
    // 1. for each header, find relevant schemaPath property

    return async.map(reqHeaders, (pHeader, cb) => {
      let mismatches = [],
        resolvedParamValue,
        index = _.findIndex(headers, pHeader); // find actual index from collection request headers

      const schemaHeader = _.find(schemaHeaders, (header) => { return header.name === pHeader.key; });

      if (!schemaHeader) {
        // no schema header found
        if (options.showMissingInSchemaErrors) {
          mismatches.push({
            property: mismatchProperty,
            transactionJsonPath: transactionPathPrefix + `[${index}]`,
            schemaJsonPath: null,
            reasonCode: 'MISSING_IN_SCHEMA',
            reason: `The header ${pHeader.key} was not found in the schema`
          });
        }
        return cb(null, mismatches);
      }

      resolvedParamValue = this.deserialiseParamValue(schemaHeader, pHeader.value, PARAMETER_SOURCE.REQUEST,
        components, schemaCache);

      // header found in spec. check header's schema
      setTimeout(() => {
        if (!schemaHeader.schema) {
          // no errors to show if there's no schema present in the spec
          return cb(null, []);
        }
        this.checkValueAgainstSchema(mismatchProperty,
          transactionPathPrefix + `[${index}].value`,
          pHeader.key,
          resolvedParamValue,
          schemaHeader.pathPrefix + '[?(@.name==\'' + schemaHeader.name + '\')]',
          schemaHeader.schema,
          PARAMETER_SOURCE.REQUEST,
          components, options, schemaCache, cb
        );
      }, 0);
    }, (err, res) => {
      let mismatches = [],
        mismatchObj,
        contentHeaderMismatches = this.checkContentTypeHeader(headers, transactionPathPrefix,
          schemaPathPrefix + '.requestBody.content', _.get(schemaPath, 'requestBody.content'),
          mismatchProperty, options);

      _.each(_.filter(schemaHeaders, (h) => { return h.required; }), (header) => {
        if (!_.find(reqHeaders, (param) => { return param.key === header.name; })) {
          mismatchObj = {
            property: mismatchProperty,
            transactionJsonPath: transactionPathPrefix,
            schemaJsonPath: header.pathPrefix + '[?(@.name==\'' + header.name + '\')]',
            reasonCode: 'MISSING_IN_REQUEST',
            reason: `The required header "${header.name}" was not found in the transaction`
          };

          if (options.suggestAvailableFixes) {
            mismatchObj.suggestedFix = {
              key: header.name,
              actualValue: null,
              suggestedValue: {
                key: header.name,
                value: safeSchemaFaker(header.schema || {}, 'example', PROCESSING_TYPE.VALIDATION,
                  PARAMETER_SOURCE.REQUEST, components, SCHEMA_FORMATS.DEFAULT, options.indentCharacter, schemaCache,
                  options.stackLimit)
              }
            };
          }
          mismatches.push(mismatchObj);
        }
      });
      return callback(null, _.concat(contentHeaderMismatches, _.flatten(res), mismatches));
    });
  },

  checkResponseHeaders: function (schemaResponse, headers, transactionPathPrefix, schemaPathPrefix,
    components, options, schemaCache, callback) {
    // 0. Need to find relevant response from schemaPath.responses
    let schemaHeaders,
      // filter out headers which need explicit handling according to schema (other than parameters object)
      resHeaders = _.filter(headers, (header) => {
        return !_.includes(IMPLICIT_HEADERS, _.toLower(_.get(header, 'key')));
      }),
      mismatchProperty = 'RESPONSE_HEADER';

    if (options.validationPropertiesToIgnore.includes(mismatchProperty)) {
      return callback(null, []);
    }

    if (!schemaResponse) {
      // no default response found, we can't call it a mismatch
      return callback(null, []);
    }

    schemaHeaders = schemaResponse.headers;

    return async.map(resHeaders, (pHeader, cb) => {
      let mismatches = [],
        index = _.findIndex(headers, pHeader); // find actual index from collection response headers

      const schemaHeader = _.get(schemaHeaders, pHeader.key);

      if (!schemaHeader) {
        // no schema header found
        if (options.showMissingInSchemaErrors) {
          mismatches.push({
            property: mismatchProperty,
            transactionJsonPath: transactionPathPrefix + `[${index}]`,
            schemaJsonPath: schemaPathPrefix + '.headers',
            reasonCode: 'MISSING_IN_SCHEMA',
            reason: `The header ${pHeader.key} was not found in the schema`
          });
        }
        return cb(null, mismatches);
      }

      // header found in spec. check header's schema
      setTimeout(() => {
        if (!schemaHeader.schema) {
          // no errors to show if there's no schema present in the spec
          return cb(null, []);
        }
        return this.checkValueAgainstSchema(mismatchProperty,
          transactionPathPrefix + `[${index}].value`,
          pHeader.key,
          pHeader.value,
          schemaPathPrefix + '.headers[' + pHeader.key + ']',
          schemaHeader.schema,
          PARAMETER_SOURCE.RESPONSE,
          components, options, schemaCache, cb
        );
      }, 0);
    }, (err, res) => {
      let mismatches = [],
        mismatchObj,
        contentHeaderMismatches = this.checkContentTypeHeader(headers, transactionPathPrefix,
          schemaPathPrefix + '.content', _.get(schemaResponse, 'content'), mismatchProperty, options);

      _.each(_.filter(schemaHeaders, (h, hName) => {
        h.name = hName;
        return h.required;
      }), (header) => {
        if (!_.find(resHeaders, (param) => { return param.key === header.name; })) {
          mismatchObj = {
            property: mismatchProperty,
            transactionJsonPath: transactionPathPrefix,
            schemaJsonPath: schemaPathPrefix + '.headers[\'' + header.name + '\']',
            reasonCode: 'MISSING_IN_REQUEST',
            reason: `The required response header "${header.name}" was not found in the transaction`
          };

          if (options.suggestAvailableFixes) {
            mismatchObj.suggestedFix = {
              key: header.name,
              actualValue: null,
              suggestedValue: {
                key: header.name,
                value: safeSchemaFaker(header.schema || {}, 'example', PROCESSING_TYPE.VALIDATION,
                  PARAMETER_SOURCE.REQUEST, components, SCHEMA_FORMATS.DEFAULT, options.indentCharacter, schemaCache,
                  options.stackLimit)
              }
            };
          }
          mismatches.push(mismatchObj);
        }
      });
      callback(null, _.concat(contentHeaderMismatches, _.flatten(res), mismatches));
    });
  },

  // Only application/json is validated for now
  checkRequestBody: function (requestBody, transactionPathPrefix, schemaPathPrefix, schemaPath,
    components, options, schemaCache, callback) {
    // check for body modes
    // TODO: The application/json can be anything that's application/*+json
    let jsonSchemaBody = _.get(schemaPath, ['requestBody', 'content', 'application/json', 'schema']),
      mismatchProperty = 'BODY';

    if (options.validationPropertiesToIgnore.includes(mismatchProperty)) {
      return callback(null, []);
    }

    // only raw for now
    if (requestBody && requestBody.mode === 'raw' && jsonSchemaBody) {
      setTimeout(() => {
        return this.checkValueAgainstSchema(mismatchProperty,
          transactionPathPrefix,
          null, // no param name for the request body
          requestBody.raw,
          schemaPathPrefix + '.requestBody.content[application/json].schema',
          jsonSchemaBody,
          PARAMETER_SOURCE.REQUEST,
          components,
          _.extend({}, options, { shortValidationErrors: true }),
          schemaCache,
          callback
        );
      }, 0);
    }
    else {
      return callback(null, []);
    }
  },

  checkResponseBody: function (schemaResponse, body, transactionPathPrefix, schemaPathPrefix,
    components, options, schemaCache, callback) {
    let schemaContent = _.get(schemaResponse, ['content', 'application/json', 'schema']),
      mismatchProperty = 'RESPONSE_BODY';

    if (options.validationPropertiesToIgnore.includes(mismatchProperty)) {
      return callback(null, []);
    }

    if (!schemaContent) {
      // no specific or default response with application/json
      // return callback(null, [{
      //   property: mismatchProperty,
      //   transactionJsonPath: transactionPathPrefix,
      //   schemaJsonPath: null,
      //   reasonCode: 'BODY_SCHEMA_NOT_FOUND',
      //   reason: 'No JSON schema found for this response'
      // }]);

      // cannot show mismatches if the schema didn't have any application/JSON response
      return callback(null, []);
    }

    setTimeout(() => {
      return this.checkValueAgainstSchema(mismatchProperty,
        transactionPathPrefix,
        null, // no param name for the response body
        body,
        schemaPathPrefix + '.content[application/json].schema',
        schemaContent,
        PARAMETER_SOURCE.RESPONSE,
        components,
        _.extend({}, options, { shortValidationErrors: true }),
        schemaCache,
        callback
      );
    }, 0);
  },

  checkResponses: function (responses, transactionPathPrefix, schemaPathPrefix, schemaPath,
    components, options, schemaCache, cb) {
    // responses is an array of repsonses recd. for one Postman request
    // we've already determined the schemaPath against which all responses need to be validated
    // loop through all responses
    // for each response, find the appropriate response from schemaPath, and then validate response body and headers
    async.map(responses, (response, responseCallback) => {
      let thisResponseCode = response.code,
        thisSchemaResponse = _.get(schemaPath, ['responses', thisResponseCode]),
        responsePathPrefix = thisResponseCode;
      // find this code from the schemaPath
      if (!thisSchemaResponse) {
        // could not find an appropriate response for this code. check default?
        thisSchemaResponse = _.get(schemaPath, ['responses', 'default']);
        responsePathPrefix = 'default';
      }

      if (!thisSchemaResponse) {
        // still didn't find a response
        responseCallback(null);
      }
      else {
        // check headers and body
        async.parallel({
          headers: (cb) => {
            this.checkResponseHeaders(thisSchemaResponse, response.header,
              transactionPathPrefix + '[' + response.id + '].header',
              schemaPathPrefix + '.responses.' + responsePathPrefix, components, options, schemaCache, cb);
          },
          body: (cb) => {
            // assume it's JSON at this point
            this.checkResponseBody(thisSchemaResponse, response.body,
              transactionPathPrefix + '[' + response.id + '].body',
              schemaPathPrefix + '.responses.' + responsePathPrefix, components, options, schemaCache, cb);
          }
        }, (err, result) => {
          return responseCallback(null, {
            id: response.id,
            matched: (result.body.length === 0 && result.headers.length === 0),
            mismatches: result.body.concat(result.headers)
          });
        });
      }
    }, (err, result) => {
      var retVal = _.keyBy(_.reject(result, (ai) => { return !ai; }), 'id');
      return cb(null, retVal);
    });
  },

  /**
   * @param {string} postmanPath - parsed path (exclude host and params) from the Postman request
   * @param {string} schemaPath - schema path from the OAS spec (exclude servers object)
   * @param {object} options - a standard list of options that's globally passed around. Check options.js for more.
   * @returns {*} score + match + pathVars - higher score - better match. null - no match
   */
  getPostmanUrlSchemaMatchScore: function (postmanPath, schemaPath, options) {
    var postmanPathArr = _.reject(postmanPath.split('/'), (segment) => {
        return segment === '';
      }),
      schemaPathArr = _.reject(schemaPath.split('/'), (segment) => {
        return segment === '';
      }),
      matchedPathVars = null,
      maxScoreFound = -Infinity,
      anyMatchFound = false,
      fixedMatchedSegments,
      variableMatchedSegments,
      postmanPathSuffixes = [];

    // get array with all suffixes of postmanPath
    // if postmanPath = {{url}}/a/b, the suffix array is [ [{{url}}, a, b] , [a, b] , [b]]
    for (let i = postmanPathArr.length; i > 0; i--) {
      // i will be 3, 2, 1
      postmanPathSuffixes.push(postmanPathArr.slice(-i));

      break; // we only want one item in the suffixes array for now
    }

    // for each suffx, calculate score against the schemaPath
    // the schema<>postman score is the sum
    _.each(postmanPathSuffixes, (pps) => {
      let suffixMatchResult = this.getPostmanUrlSuffixSchemaScore(pps, schemaPathArr, options);
      if (suffixMatchResult.match && suffixMatchResult.score > maxScoreFound) {
        maxScoreFound = suffixMatchResult.score;
        matchedPathVars = suffixMatchResult.pathVars;
        // No. of fixed segment matches between schema and postman url path
        fixedMatchedSegments = suffixMatchResult.fixedMatchedSegments;
        // No. of variable segment matches between schema and postman url path
        variableMatchedSegments = suffixMatchResult.variableMatchedSegments;
        anyMatchFound = true;
      }
    });

    if (anyMatchFound) {
      return {
        match: true,
        score: maxScoreFound,
        pathVars: matchedPathVars,
        fixedMatchedSegments,
        variableMatchedSegments
      };
    }
    return {
      match: false
    };
  },

  /**
   * @param {*} pmSuffix - Collection request's path suffix array
   * @param {*} schemaPath - schema operation's path suffix array
   * @param {object} options - a standard list of options that's globally passed around. Check options.js for more.
   * @returns {*} score - null of no match, int for match. higher value indicates better match
   * You get points for the number of URL segments that match
   * You are penalized for the number of schemaPath segments that you skipped
   */
  getPostmanUrlSuffixSchemaScore: function (pmSuffix, schemaPath, options) {
    let mismatchFound = false,
      variables = [],
      minLength = Math.min(pmSuffix.length, schemaPath.length),
      sMax = schemaPath.length - 1,
      pMax = pmSuffix.length - 1,
      matchedSegments = 0,
      // No. of fixed segment matches between schema and postman url path
      fixedMatchedSegments = 0,
      // No. of variable segment matches between schema and postman url path
      variableMatchedSegments = 0;

    if (options.strictRequestMatching && pmSuffix.length !== schemaPath.length) {
      return {
        match: false,
        score: null,
        pathVars: []
      };
    }

    // start from the last segment of both
    // segments match if the schemaPath segment is {..} or the postmanPathStr is :<anything> or {{anything}}
    // for (let i = pmSuffix.length - 1; i >= 0; i--) {
    for (let i = 0; i < minLength; i++) {
      if (
        (schemaPath[sMax - i] === pmSuffix[pMax - i]) || // exact match
        (schemaPath[sMax - i].startsWith('{') && schemaPath[sMax - i].endsWith('}')) || // schema segment is a pathVar
        (pmSuffix[pMax - i].startsWith(':')) || // postman segment is a pathVar
        (this.isPmVariable(pmSuffix[pMax - i])) // postman segment is an env/collection var
      ) {

        // for variable match increase variable matched segments count (used for determining order for multiple matches)
        if (
          (schemaPath[sMax - i].startsWith('{') && schemaPath[sMax - i].endsWith('}')) && // schema segment is a pathVar
          ((pmSuffix[pMax - i].startsWith(':')) || // postman segment is a pathVar
            (this.isPmVariable(pmSuffix[pMax - i]))) // postman segment is an env/collection var
        ) {
          variableMatchedSegments++;
        }
        // for exact match increase fix matched segments count (used for determining order for multiple matches)
        else if (schemaPath[sMax - i] === pmSuffix[pMax - i]) {
          fixedMatchedSegments++;
        }

        // add a matched path variable only if the schema one was a pathVar
        if (schemaPath[sMax - i].startsWith('{') && schemaPath[sMax - i].endsWith('}')) {
          variables.push({
            key: schemaPath[sMax - i].substring(1, schemaPath[sMax - i].length - 1),
            value: pmSuffix[pMax - i]
          });
        }
        matchedSegments++;
      }
      else {
        // there was one segment for which there was no mismatch
        mismatchFound = true;
        break;
      }
    }

    if (!mismatchFound) {
      return {
        match: true,
        // schemaPath endsWith postman path suffix
        // score is length of the postman path array + schema array - length difference
        // the assumption is that a longer path matching a longer path is a higher score, with
        // penalty for any length difference
        // schemaPath will always be > postmanPathSuffix because SchemaPath ands with pps
        score: ((2 * matchedSegments) / (schemaPath.length + pmSuffix.length)),
        fixedMatchedSegments,
        variableMatchedSegments,
        pathVars: variables
      };
    }
    return {
      match: false,
      score: null,
      pathVars: []
    };
  },

  /**
   * This function extracts suggested value from faked value at Ajv mismatch path (dataPath)
   *
   * @param {*} fakedValue Faked value by jsf
   * @param {*} actualValue Actual value in transaction
   * @param {*} ajvValidationErrorObj Ajv error for which fix is suggested
   * @returns {*} Suggested Value
   */
  getSuggestedValue: function (fakedValue, actualValue, ajvValidationErrorObj) {
    var suggestedValue,
      tempSuggestedValue,
      dataPath = ajvValidationErrorObj.dataPath || '',
      targetActualValue,
      targetFakedValue;

    // discard the leading '.' if it exists
    if (dataPath[0] === '.') {
      dataPath = dataPath.slice(1);
    }

    targetActualValue = this.getPathValue(actualValue, dataPath, {});
    targetFakedValue = this.getPathValue(fakedValue, dataPath, {});

    switch (ajvValidationErrorObj.keyword) {

      // to do: check for minItems, maxItems

      case 'minProperties':
        suggestedValue = _.assign({}, targetActualValue,
          _.pick(targetFakedValue, _.difference(_.keys(targetFakedValue), _.keys(targetActualValue))));
        break;

      case 'maxProperties':
        suggestedValue = _.pick(targetActualValue, _.intersection(_.keys(targetActualValue), _.keys(targetFakedValue)));
        break;

      case 'required':
        suggestedValue = _.assign({}, targetActualValue,
          _.pick(targetFakedValue, ajvValidationErrorObj.params.missingProperty));
        break;

      case 'minItems':
        suggestedValue = _.concat(targetActualValue, _.slice(targetFakedValue, targetActualValue.length));
        break;

      case 'maxItems':
        suggestedValue = _.slice(targetActualValue, 0, ajvValidationErrorObj.params.limit);
        break;

      case 'uniqueItems':
        tempSuggestedValue = _.cloneDeep(targetActualValue);
        tempSuggestedValue[ajvValidationErrorObj.params.j] = _.last(targetFakedValue);
        suggestedValue = tempSuggestedValue;
        break;

      // Keywords: minLength, maxLength, format, minimum, maximum, type, multipleOf, pattern
      default:
        suggestedValue = this.getPathValue(fakedValue, dataPath, null);
        break;
    }

    return suggestedValue;
  },

  /**
   * @param {*} schema OpenAPI spec
   * @param {Array} matchedEndpoints - All matched endpoints
   * @param {object} components - components defined in the OAS spec. These are used to
   * resolve references while generating params.
   * @param {object} options - a standard list of options that's globally passed around. Check options.js for more.
   * @param {object} schemaCache - object storing schemaFaker and schmeResolution caches
   * @returns {Array} - Array of all MISSING_ENDPOINT objects
   */
  getMissingSchemaEndpoints: function (schema, matchedEndpoints, components, options, schemaCache) {
    let endpoints = [],
      schemaPaths = schema.paths,
      rootCollectionVariables,
      schemaJsonPath;

    // collection variables generated for resolving for baseUrl and variables
    rootCollectionVariables = this.convertToPmCollectionVariables(
      schema.baseUrlVariables,
      'baseUrl',
      schema.baseUrl
    );

    _.forEach(schemaPaths, (schemaPathObj, schemaPath) => {
      _.forEach(_.keys(schemaPathObj), (pathKey) => {
        schemaJsonPath = `$.paths[${schemaPath}].${_.toLower(pathKey)}`;
        if (METHODS.includes(pathKey) && !matchedEndpoints.includes(schemaJsonPath)) {
          let mismatchObj = {
            property: 'ENDPOINT',
            transactionJsonPath: null,
            schemaJsonPath,
            reasonCode: 'MISSING_ENDPOINT',
            reason: `The endpoint "${_.toUpper(pathKey)} ${schemaPath}" is missing in collection`,
            endpoint: _.toUpper(pathKey) + ' ' + schemaPath
          };

          if (options.suggestAvailableFixes) {
            let operationItem = _.get(schemaPathObj, pathKey, {}),
              convertedRequest,
              variables = rootCollectionVariables,
              path = schemaPath,
              request;

            // add common parameters of path level
            operationItem.parameters = this.getRequestParams(operationItem.parameters,
              _.get(schemaPathObj, 'parameters'), components, options);

            // discard the leading slash, if it exists
            if (path[0] === '/') {
              path = path.substring(1);
            }

            // override root level collection variables (baseUrl and vars) with path level server url and vars if exists
            // storing common path/collection vars from the server object at the path item level
            if (!_.isEmpty(_.get(schemaPathObj, 'servers'))) {
              let pathLevelServers = schemaPathObj.servers;

              // add path level server object's URL as collection variable
              variables = this.convertToPmCollectionVariables(
                pathLevelServers[0].variables, // these are path variables in the server block
                this.fixPathVariableName(path), // the name of the variable
                this.fixPathVariablesInUrl(pathLevelServers[0].url)
              );
            }

            request = {
              name: operationItem.summary || operationItem.description,
              method: pathKey,
              path: schemaPath[0] === '/' ? schemaPath.substring(1) : schemaPath,
              properties: operationItem,
              type: 'item',
              servers: _.isEmpty(_.get(schemaPathObj, 'servers'))
            };

            // convert request to collection item and store collection variables
            convertedRequest = this.convertRequestToItem(schema, request, components, options, schemaCache, variables);

            mismatchObj.suggestedFix = {
              key: pathKey,
              actualValue: null,
              // Not adding colloection variables for now
              suggestedValue: {
                request: convertedRequest,
                variables
              }
            };
          }

          endpoints.push(mismatchObj);
        }
      });
    });
    return endpoints;
  }
};<|MERGE_RESOLUTION|>--- conflicted
+++ resolved
@@ -885,18 +885,12 @@
       _.forEach(commonPathVars, (variable) => {
         let fakedData = options.schemaFaker ?
             safeSchemaFaker(variable.schema || {}, options.requestParametersResolution, PROCESSING_TYPE.CONVERSION,
-<<<<<<< HEAD
               PARAMETER_SOURCE.REQUEST, components, SCHEMA_FORMATS.DEFAULT, options.indentCharacter, schemaCache,
               options.stackLimit) : '',
-          description: description
-        });
-=======
-              PARAMETER_SOURCE.REQUEST, components, SCHEMA_FORMATS.DEFAULT, options.indentCharacter, schemaCache) : '',
           convertedPathVar = this.convertParamsWithStyle(variable, fakedData, PARAMETER_SOURCE.REQUEST,
             components, schemaCache);
 
         variables = _.concat(variables, convertedPathVar);
->>>>>>> 9081c05b
       });
     }
 
@@ -1432,7 +1426,6 @@
       }
       else {
         fakeData = safeSchemaFaker(header.schema || {}, resolveTo, PROCESSING_TYPE.CONVERSION, parameterSource,
-<<<<<<< HEAD
           components, SCHEMA_FORMATS.DEFAULT, options.indentCharacter, schemaCache, options.stackLimit);
 
         // Collection v2.1 schema allows header value to be only string
@@ -1446,9 +1439,6 @@
             fakeData = '';
           }
         }
-=======
-          components, SCHEMA_FORMATS.DEFAULT, options.indentCharacter, schemaCache);
->>>>>>> 9081c05b
       }
     }
     else {
