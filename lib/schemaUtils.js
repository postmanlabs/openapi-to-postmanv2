--- conflicted
+++ resolved
@@ -564,14 +564,9 @@
           key: variable.name,
           // we only fake the schema for param-level pathVars
           value: options.schemaFaker ?
-<<<<<<< HEAD
-            safeSchemaFaker(variable.schema || {}, components, SCHEMA_FORMATS.DEFAULT) : '',
-          description: description
-=======
             safeSchemaFaker(variable.schema || {}, 'schema', components, 'REQUEST',
               SCHEMA_FORMATS.DEFAULT, options.indentCharacter, schemaCache) : '',
-          description: variable.description || ''
->>>>>>> 1d9193c9
+          description: description
         });
       });
     }
