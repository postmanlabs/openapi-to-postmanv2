/**
 * This file contains util functions that need OAS-awareness
 * utils.js contains other util functions
 */

const async = require('async'),
  Ajv = require('ajv'),
  sdk = require('postman-collection'),
  schemaFaker = require('../assets/json-schema-faker.js'),
  parse = require('./parse.js'),
  deref = require('./deref.js'),
  _ = require('lodash'),
  xmlFaker = require('./xmlSchemaFaker.js'),
  openApiErr = require('./error.js'),
  utils = require('./utils.js'),
  defaultOptions = require('../lib/options.js').getOptions('use'),
  { Node, Trie } = require('./trie.js'),
  SCHEMA_FORMATS = {
    DEFAULT: 'default', // used for non-request-body data and json
    XML: 'xml' // used for request-body XMLs
  },
  URLENCODED = 'application/x-www-form-urlencoded',
  APP_JSON = 'application/json',
  APP_JS = 'application/javascript',
  TEXT_XML = 'text/xml',
  TEXT_PLAIN = 'text/plain',
  TEXT_HTML = 'text/html',
  FORM_DATA = 'multipart/form-data',
  REQUEST_TYPE = {
    EXAMPLE: 'EXAMPLE',
    ROOT: 'ROOT'
  },
  PARAMETER_SOURCE = {
    REQUEST: 'REQUEST',
    RESPONSE: 'RESPONSE'
  },
  HEADER_TYPE = {
    JSON: 'json',
    XML: 'xml',
    INVALID: 'invalid'
  },
  PREVIEW_LANGUAGE = {
    JSON: 'json',
    XML: 'xml',
    TEXT: 'text',
    HTML: 'html'
  },
  authMap = {
    basicAuth: 'basic',
    bearerAuth: 'bearer',
    digestAuth: 'digest',
    hawkAuth: 'hawk',
    oAuth1: 'oauth1',
    oAuth2: 'oauth2',
    ntlmAuth: 'ntlm',
    awsSigV4: 'awsv4',
    normal: null
  },
  propNames = {
    QUERYPARAM: 'query parameter',
    PATHVARIABLE: 'path variable',
    HEADER: 'header',
    REQUEST_BODY: 'request body',
    RESPONSE_HEADER: 'response header',
    RESPONSE_BODY: 'response body'
  },

  // These are the methods supported in the PathItem schema
  // https://github.com/OAI/OpenAPI-Specification/blob/master/versions/3.0.2.md#pathItemObject
  METHODS = ['get', 'put', 'post', 'delete', 'options', 'head', 'patch', 'trace'],

  /* eslint-disable arrow-body-style */
  schemaTypeToJsValidator = {
    'string': (d) => typeof d === 'string',
    'number': (d) => !isNaN(d),
    'integer': (d) => !isNaN(d) && Number.isInteger(Number(d)),
    'boolean': (d) => d === 'true' || d === 'false',
    'array': (d) => Array.isArray(d),
    'object': (d) => typeof d === 'object' && !Array.isArray(d)
  },
  crypto = require('crypto');
  /* eslint-enable */

// See https://github.com/json-schema-faker/json-schema-faker/tree/master/docs#available-options
schemaFaker.option({
  requiredOnly: false,
  optionalsProbability: 1.0, // always add optional fields
  minLength: 4, // for faked strings
  maxLength: 4,
  minItems: 1, // for arrays
  maxItems: 2,
  useDefaultValue: true,
  ignoreMissingRefs: true
});

/**
 *
 * @param {*} input - input string that needs to be hashed
 * @returns {*} sha1 hash of the string
 */
function hash(input) {
  return crypto.createHash('sha1').update(input).digest('base64');
}

/**
* Safe wrapper for schemaFaker that resolves references and
* removes things that might make schemaFaker crash
* @param {*} oldSchema the schema to fake
* @param {string} resolveTo The desired JSON-generation mechanism (schema: prefer using the JSONschema to
   generate a fake object, example: use specified examples as-is). Default: schema
* @param {string} parameterSourceOption Specifies whether the schema being faked is from a request or response.
* @param {*} components list of predefined components (with schemas)
* @param {string} schemaFormat default or xml
* @param {string} indentCharacter char for 1 unit of indentation
* @param {object} schemaCache - object storing schemaFaker and schmeResolution caches
* @returns {object} fakedObject
*/
function safeSchemaFaker(oldSchema, resolveTo, parameterSourceOption, components,
  schemaFormat, indentCharacter, schemaCache) {
  var prop, key, resolvedSchema, fakedSchema,
    schemaResolutionCache = _.get(schemaCache, 'schemaResolutionCache', {}),
    schemaFakerCache = _.get(schemaCache, 'schemaFakerCache', {});

  resolvedSchema = deref.resolveRefs(oldSchema, parameterSourceOption, components, schemaResolutionCache);
  key = JSON.stringify(resolvedSchema);

  if (resolveTo === 'schema') {
    key = 'resolveToSchema ' + key;
    schemaFaker.option({
      useExamplesValue: false
    });
  }
  else if (resolveTo === 'example') {
    key = 'resolveToExample ' + key;
    schemaFaker.option({
      useExamplesValue: true
    });
  }

  key = hash(key);
  if (schemaFakerCache[key]) {
    return schemaFakerCache[key];
  }

  if (resolvedSchema.properties) {
    // If any property exists with format:binary (and type: string) schemaFaker crashes
    // we just delete based on format=binary
    for (prop in resolvedSchema.properties) {
      if (resolvedSchema.properties.hasOwnProperty(prop)) {
        if (resolvedSchema.properties[prop].format === 'binary') {
          delete resolvedSchema.properties[prop].format;
        }
      }
    }
  }

  try {
    if (schemaFormat === SCHEMA_FORMATS.XML) {
      fakedSchema = xmlFaker(null, resolvedSchema, indentCharacter);
      schemaFakerCache[key] = fakedSchema;
      return fakedSchema;
    }
    // for JSON, the indentCharacter will be applied in the JSON.stringify step later on
    fakedSchema = schemaFaker(resolvedSchema);
    schemaFakerCache[key] = fakedSchema;
    return fakedSchema;
  }
  catch (e) {
    console.warn(
      'Error faking a schema. Not faking this schema. Schema:', resolvedSchema,
      'Error', e
    );
    return null;
  }
}

module.exports = {

  safeSchemaFaker: safeSchemaFaker,

  /**
  * Changes the {} around scheme and path variables to :variable
  * @param {string} url - the url string
  * @returns {string} string after replacing /{pet}/ with /:pet/
  */
  fixPathVariablesInUrl: function (url) {
    // All complicated logic removed
    // This simply replaces all instances of {text} with {{text}}
    // text cannot have any of these 3 chars: /{}
    // and {text} cannot be followed by a }
    // {{text}} will not be converted
    // https://regex101.com/r/9N1520/1
    return url
      .replace(/(\{[^\/\{\}]+\})(?!\})/g, '{$1}');
  },

  /**
   * Returns a description that's usable at the collection-level
   * Adds the collection description and uses any relevant contact info
   * @param {*} openapi The JSON representation of the OAS spec
   * @returns {string} description
   */
  getCollectionDescription: function (openapi) {
    let description = _.get(openapi, 'info.description', '');
    if (_.get(openapi, 'info.contact')) {
      let contact = [];
      if (openapi.info.contact.name) {
        contact.push(' Name: ' + openapi.info.contact.name);
      }
      if (openapi.info.contact.email) {
        contact.push(' Email: ' + openapi.info.contact.email);
      }
      if (contact.length > 0) {
        // why to add unnecessary lines if there is no description
        if (description !== '') {
          description += '\n\n';
        }
        description += 'Contact Support:\n' + contact.join('\n');
      }
    }
    return description;
  },

  /**
  * Get the format of content type header
  * @param {string} cTypeHeader - the content type header string
  * @returns {string} type of content type header
  */
  getHeaderFamily: function(cTypeHeader) {
    if (cTypeHeader.startsWith('application') && cTypeHeader.endsWith('json')) {
      return HEADER_TYPE.JSON;
    }
    if ((cTypeHeader.startsWith('application') && cTypeHeader.endsWith('xml')) || cTypeHeader === TEXT_XML) {
      return HEADER_TYPE.XML;
    }
    return HEADER_TYPE.INVALID;
  },

  /**
   * Gets the description of the parameter.
   * If the parameter is required, it prepends a `(Requried)` before the parameter description
   * If the parameter type is enum, it appends the possible enum values
   * @param {object} parameter - input param for which description needs to be returned
   * @returns {string} description of the parameters
   */
  getParameterDescription: function(parameter) {
    return (parameter.required ? '(Required) ' : '') + (parameter.description || '') +
      (parameter.enum ? ' (This can only be one of ' + parameter.enum + ')' : '');
  },

  /**
   * Converts the neccessary server variables to the
   * something that can be added to the collection
   * TODO: Figure out better description
   * @param {object} serverVariables - Object containing the server variables at the root/path-item level
   * @param {string} keyName - an additional key to add the serverUrl to the variable list
   * @param {string} serverUrl - URL from the server object
   * @returns {object} modified collection after the addition of the server variables
   */
  convertToPmCollectionVariables: function(serverVariables, keyName, serverUrl = '') {
    var variables = [];
    if (serverVariables) {
      _.forOwn(serverVariables, (value, key) => {
        let description = this.getParameterDescription(value);
        variables.push(new sdk.Variable({
          id: key,
          value: value.default || '',
          description: description
        }));
      });
    }
    if (keyName) {
      variables.push(new sdk.Variable({
        id: keyName,
        value: serverUrl,
        type: 'string'
      }));
    }
    return variables;
  },

  /**
   * Parses an OAS string/object as a YAML or JSON
   * @param {YAML/JSON} openApiSpec - The OAS 3.x specification specified in either YAML or JSON
   * @returns {Object} - Contains the parsed JSON-version of the OAS spec, or an error
   * @no-unit-test
   */
  parseSpec: function (openApiSpec) {
    var openApiObj = openApiSpec,
      obj,
      rootValidation;

    // If the open api specification is a string could be YAML or JSON
    if (typeof openApiSpec === 'string') {
      obj = parse.getOasObject(openApiSpec);
      if (obj.result) {
        openApiObj = obj.oasObject;
      }
      else {
        return obj;
      }
    }

    // spec is a valid JSON object at this point

    // Validate the root level object for semantics
    rootValidation = parse.validateSpec(openApiObj);
    if (!rootValidation.result) {
      return {
        result: false,
        reason: rootValidation.reason
      };
    }

    // Valid openapi root object
    return {
      result: true,
      openapi: rootValidation.openapi
    };
  },

  /**
   * Returns params applied to specific operation with resolved references. Params from parent
   * blocks (collection/folder) are merged, so that the request has a flattened list of params needed.
   * OperationParams take precedence over pathParams
   * @param {array} operationParam operation (Postman request)-level params.
   * @param {array} pathParam are path parent-level params.
   * @returns {*} combined requestParams from operation and path params.
   */
  getRequestParams: function(operationParam, pathParam, components, options) {
    options = _.merge({}, defaultOptions, options);
    if (!Array.isArray(operationParam)) {
      operationParam = [];
    }
    if (!Array.isArray(pathParam)) {
      pathParam = [];
    }
    pathParam.forEach((param, index, arr) => {
      if (param.hasOwnProperty('$ref')) {
        arr[index] = this.getRefObject(param.$ref, components, options);
      }
    });

    operationParam.forEach((param, index, arr) => {
      if (param.hasOwnProperty('$ref')) {
        arr[index] = this.getRefObject(param.$ref, components, options);
      }
    });

    if (_.isEmpty(pathParam)) {
      return operationParam;
    }
    else if (_.isEmpty(operationParam)) {
      return pathParam;
    }

    // If both path and operation params exist,
    // we need to de-duplicate
    // A param with the same name and 'in' value from operationParam
    // will get precedence
    var reqParam = operationParam.slice();
    pathParam.forEach((param) => {
      var dupParam = operationParam.find(function(element) {
        return element.name === param.name && element.in === param.in &&
        // the below two conditions because undefined === undefined returns true
          element.name && param.name &&
          element.in && param.in;
      });
      if (!dupParam) {
        // if there's no duplicate param in operationParam,
        // use the one from the common pathParam list
        // this ensures that operationParam is given precedence
        reqParam.push(param);
      }
    });
    return reqParam;
  },

  /**
   * Generates a Trie-like folder structure from the root path object of the OpenAPI specification.
   * @param {Object} spec - specification in json format
   * @returns {Object} - The final object consists of the tree structure and collection variables
   */
  generateTrieFromPaths: function (spec, options) {
    options = _.merge({}, defaultOptions, options);
    var paths = spec.paths, // the first level of paths
      currentPath = '',
      currentPathObject = '',
      commonParams = '',
      collectionVariables = {},
      operationItem,
      pathLevelServers = '',
      pathLength,
      currentPathRequestCount,
      currentNode,
      i,
      summary,
      path,
      componentsAndPaths = {
        components: spec.components,
        paths: spec.paths
      },
      pathMethods = [],
      // creating a root node for the trie (serves as the root dir)
      trie = new Trie(new Node({
        name: '/'
      })),

      // returns a list of methods supported at each pathItem
      // some pathItem props are not methods
      // https://github.com/OAI/OpenAPI-Specification/blob/master/versions/3.0.2.md#pathItemObject
      getPathMethods = function(pathKeys) {
        var methods = [];
        // TODO: Show warning for incorrect schema if !pathKeys
        pathKeys && pathKeys.forEach(function(element) {
          if (METHODS.includes(element)) {
            methods.push(element);
          }
        });
        return methods;
      };

    for (path in paths) {
      if (paths.hasOwnProperty(path)) {
        currentPathObject = paths[path];

        // discard the leading slash, if it exists
        if (path[0] === '/') {
          path = path.substring(1);
        }

        // split the path into indiv. segments for trie generation
        // unless path it the root endpoint
        currentPath = path === '' ? ['(root)'] : path.split('/').filter((pathItem) => {
          // remove any empty pathItems that might have cropped in
          // due to trailing or double '/' characters
          return pathItem !== '';
        });

        pathLength = currentPath.length;

        // get method names available for this path
        pathMethods = getPathMethods(Object.keys(currentPathObject));

        // the number of requests under this node
        currentPathRequestCount = pathMethods.length;
        currentNode = trie.root;

        // adding children for the nodes in the trie
        // start at the top-level and do a DFS
        for (i = 0; i < pathLength; i++) {
          if (!currentNode.children[currentPath[i]]) {
            // if the currentPath doesn't already exist at this node,
            // add it as a folder
            currentNode.addChildren(currentPath[i], new Node({
              name: currentPath[i],
              requestCount: 0,
              requests: [],
              children: {},
              type: 'item-group',
              childCount: 0
            }));

            // We are keeping the count children in a folder which can be a request or folder
            // For ex- In case of /pets/a/b, pets has 1 childCount (i.e a)
            currentNode.childCount += 1;
          }
          // requestCount increment for the node we just added
          currentNode.children[currentPath[i]].requestCount += currentPathRequestCount;
          currentNode = currentNode.children[currentPath[i]];
        }

        // extracting common parameters for all the methods in the current path item
        if (currentPathObject.hasOwnProperty('parameters')) {
          commonParams = currentPathObject.parameters;
        }

        // storing common path/collection vars from the server object at the path item level
        if (currentPathObject.hasOwnProperty('servers')) {
          pathLevelServers = currentPathObject.servers;
          collectionVariables[path + 'Url'] = pathLevelServers[0];
          delete currentPathObject.servers;
        }

        // add methods to node
        // eslint-disable-next-line no-loop-func
        _.each(pathMethods, (method) => {
          // base operationItem
          operationItem = currentPathObject[method];
          // params - these contain path/header/body params
          operationItem.parameters = this.getRequestParams(operationItem.parameters, commonParams,
            componentsAndPaths, options);
          // auth info - local security object takes precedence over the parent object
          operationItem.security = operationItem.security || spec.security;
          summary = operationItem.summary || operationItem.description;
          currentNode.addMethod({
            name: summary,
            method: method,
            path: path,
            properties: operationItem,
            type: 'item',
            servers: pathLevelServers || undefined
          });
          currentNode.childCount += 1;
        });
        pathLevelServers = undefined;
        commonParams = [];
      }
    }

    return {
      tree: trie,
      variables: collectionVariables // server variables that are to be converted into collection variables.
    };
  },

  /**
   * Generates an array of SDK Variables from the common and provided path vars
   * @param {string} type - Level at the tree root/path level. Can be method/root/param.
   * method: request(operation)-level, root: spec-level,  param: url-level
   * @param {Array<object>} providedPathVars - Array of path variables
   * @param {object|array} commonPathVars - Object of path variables taken from the specification
   * @param {object} components - components defined in the OAS spec. These are used to
   * resolve references while generating params.
  * @param {object} options - a standard list of options that's globally passed around. Check options.js for more.
  * @param {object} schemaCache - object storing schemaFaker and schmeResolution caches
   * @returns {Array<object>} returns an array of sdk.Variable
   */
  convertPathVariables: function(type, providedPathVars, commonPathVars, components, options, schemaCache) {
    options = _.merge({}, defaultOptions, options);

    var variables = providedPathVars;
    // converting the base uri path variables, if any
    // commonPathVars is an object for type = root/method
    // array otherwise
    if (type === 'root' || type === 'method') {
      _.forOwn(commonPathVars, (value, key) => {
        let description = this.getParameterDescription(value);
        variables.push({
          key: key,
          value: type === 'root' ? '{{' + key + '}}' : value.default,
          description: description
        });
      });
    }
    else {
      _.forEach(commonPathVars, (variable) => {
        let description = this.getParameterDescription(variable);
        variables.push({
          key: variable.name,
          // we only fake the schema for param-level pathVars
          value: options.schemaFaker ?
            safeSchemaFaker(variable.schema || {}, 'schema', components, 'REQUEST',
              SCHEMA_FORMATS.DEFAULT, options.indentCharacter, schemaCache) : '',
          description: description
        });
      });
    }

    return variables;
  },

  /**
   * Helper function to generate a query string from an object with kvPairs
   * that will be merged with the provided delimiter
   * See apporpriate unit test for example usage
   * @param {String} kvPairs - object containing the kvPairs which need to be merged
   * @param {String} delimiter - the delimiter which is to be used
   * @returns {String} returns the query string with the delimiter at appropriate points
   */
  getQueryStringWithStyle: function(kvPairs, delimiter) {
    var queryStringArray = [];
    _.forOwn(kvPairs, (value, key) => {
      queryStringArray.push(
        key +
        ((value !== undefined) ? (delimiter + value) : '')
      );
    });
    return queryStringArray.join(delimiter);
  },

  /**
   * convert childItem from OpenAPI to Postman itemGroup if requestCount(no of requests inside childitem)>1
   * otherwise return postman request
   * @param {*} openapi object with root-level data like pathVariables baseurl
   * @param {*} child object is of type itemGroup or request
   * resolve references while generating params.
   * @param {object} components - components defined in the OAS spec. These are used to
   * resolve references while generating params.
   * @param {object} options - a standard list of options that's globally passed around. Check options.js for more.
   * @param {object} schemaCache - object storing schemaFaker and schmeResolution caches
   * @returns {*} Postman itemGroup or request
   * @no-unit-test
   */
  convertChildToItemGroup: function (openapi, child, components, options, schemaCache) {
    options = _.merge({}, defaultOptions, options);

    var resource = child,
      itemGroup,
      subChild,
      i,
      requestCount;

    // 3 options:

    // 1. folder with more than one request in its subtree
    // (immediate children or otherwise)
    if (resource.requestCount > 1) {
      // only return a Postman folder if this folder has>1 children in its subtree
      // otherwise we can end up with 10 levels of folders with 1 request in the end
      itemGroup = new sdk.ItemGroup({
        name: utils.insertSpacesInName(resource.name)
        // TODO: have to add auth here (but first, auth to be put into the openapi tree)
      });
      // If a folder has only one child which is a folder then we collapsed the child folder
      // with parent folder.
      /* eslint-disable max-depth */
      if (resource.childCount === 1 && options.collapseFolders) {
        let subChild = Object.keys(resource.children)[0],
          resourceSubChild = resource.children[subChild];

        resourceSubChild.name = resource.name + '/' + resourceSubChild.name;
        return this.convertChildToItemGroup(openapi, resourceSubChild, components, options, schemaCache);
      }
      /* eslint-enable */
      // recurse over child leaf nodes
      // and add as children to this folder
      for (i = 0, requestCount = resource.requests.length; i < requestCount; i++) {
        itemGroup.items.add(
          this.convertRequestToItem(openapi, resource.requests[i], components, options, schemaCache)
        );
      }

      // recurse over child folders
      // and add as child folders to this folder
      /* eslint-disable max-depth*/
      for (subChild in resource.children) {
        if (resource.children.hasOwnProperty(subChild) && resource.children[subChild].requestCount > 0) {
          itemGroup.items.add(
            this.convertChildToItemGroup(openapi, resource.children[subChild], components, options, schemaCache)
          );
        }
      }
      /* eslint-enable */

      return itemGroup;
    }

    // 2. it has only 1 direct request of its own
    if (resource.requests.length === 1) {
      return this.convertRequestToItem(openapi, resource.requests[0], components, options, schemaCache);
    }

    // 3. it's a folder that has no child request
    // but one request somewhere in its child folders
    for (subChild in resource.children) {
      if (resource.children.hasOwnProperty(subChild) && resource.children[subChild].requestCount === 1) {
        return this.convertChildToItemGroup(openapi, resource.children[subChild], components, options, schemaCache);
      }
    }
  },

  /**
   * Gets helper object based on the root spec and the operation.security object
   * @param {*} openapi - the json object representing the OAS spec
   * @param {Array<object>} securitySet - the security object at an operation level
   * @returns {object} The authHelper to use while constructing the Postman Request. This is
   * not directly supported in the SDK - the caller needs to determine the header/body based on the return
   * value
   * @no-unit-test
   */
  getAuthHelper: function(openapi, securitySet) {
    var securityDef,
      helper;

    // return noAuth if security set is not defined
    // or is an empty array
    if (!securitySet || (Array.isArray(securitySet) && securitySet.length === 0)) {
      return {
        type: 'noauth'
      };
    }

    securitySet.forEach((security) => {
      securityDef = openapi.securityDefs[Object.keys(security)[0]];
      if (!securityDef) {
        return false;
      }
      else if (securityDef.type === 'http') {
        helper = {
          type: securityDef.scheme
        };
      }
      else if (securityDef.type === 'oauth2') {
        helper = {
          type: 'oauth2'
        };
      }
      else if (securityDef.type === 'apiKey') {
        helper = {
          type: 'api-key',
          properties: securityDef
        };
      }
      return false;
    });
    return helper;
  },

  /**
   * Converts a 'content' object into Postman response body. Any content-type header determined
   * from the body is returned as well
   * @param {*} contentObj response content - this is the content property of the response body
   * https://github.com/OAI/OpenAPI-Specification/blob/master/versions/3.0.2.md#responseObject
   * @param {object} components - components defined in the OAS spec. These are used to
   * resolve references while generating params.
  * @param {object} options - a standard list of options that's globally passed around. Check options.js for more.
  * @param {object} schemaCache - object storing schemaFaker and schmeResolution caches
   * @return {object} responseBody, contentType header needed
   */
  convertToPmResponseBody: function(contentObj, components, options, schemaCache) {
    options = _.merge({}, defaultOptions, options);

    var responseBody, cTypeHeader, hasComputedType, cTypes;
    if (!contentObj) {
      return {
        contentTypeHeader: null,
        responseBody: ''
      };
    }
    let headers = Object.keys(contentObj);

    for (let i = 0; i < headers.length; i++) {
      let headerFamily = this.getHeaderFamily(headers[i]);
      if (headerFamily !== HEADER_TYPE.INVALID) {
        cTypeHeader = headers[i];
        hasComputedType = true;
        if (headerFamily === HEADER_TYPE.JSON) {
          break;
        }
      }
    }

    // if no JSON or XML, take whatever we have
    if (!hasComputedType) {
      cTypes = Object.keys(contentObj);
      if (cTypes.length > 0) {
        cTypeHeader = cTypes[0];
        hasComputedType = true;
      }
      else {
        // just an empty object - can't convert anything
        return {
          contentTypeHeader: null,
          responseBody: ''
        };
      }
    }
    responseBody = this.convertToPmBodyData(contentObj[cTypeHeader], REQUEST_TYPE.EXAMPLE, cTypeHeader,
      PARAMETER_SOURCE.RESPONSE, options.indentCharacter, components, options, schemaCache);
    if (this.getHeaderFamily(cTypeHeader) === HEADER_TYPE.JSON) {
      responseBody = JSON.stringify(responseBody, null, options.indentCharacter);
    }
    else if (typeof responseBody !== 'string') {
      // since the collection v2 schema only supports body being a string
      responseBody = '';
    }
    return {
      contentTypeHeader: cTypeHeader,
      responseBody: responseBody
    };
  },

  /**
   * Create parameters specific for a request
   * @param {*} localParams parameters array
   * @returns {Object} with three arrays of query, header and path as keys.
   * @no-unit-test
   */
  getParametersForPathItem: function(localParams) {
    var tempParam,
      params = {
        query: [],
        header: [],
        path: []
      };

    _.forEach(localParams, (param) => {
      tempParam = param;
      if (tempParam.in === 'query') {
        params.query.push(tempParam);
      }
      else if (tempParam.in === 'header') {
        params.header.push(tempParam);
      }
      else if (tempParam.in === 'path') {
        params.path.push(tempParam);
      }
    });

    return params;
  },

  /**
   * returns first example in the input map
   * @param {*} exampleObj map[string, exampleObject]
   * @returns {*} first example in the input map type
   */
  getExampleData: function(exampleObj, components, options) {
    options = _.merge({}, defaultOptions, options);

    var example,
      exampleKey;

    if (typeof exampleObj !== 'object') {
      return '';
    }

    exampleKey = Object.keys(exampleObj)[0];
    example = exampleObj[exampleKey];
    // return example value if present else example is returned

    if (example.hasOwnProperty('$ref')) {
      example = this.getRefObject(example.$ref, components, options);
    }

    if (example.hasOwnProperty('value')) {
      example = example.value;
    }

    return example;
  },

  /**
   * converts one of the eamples or schema in Media Type object to postman data
   * @param {*} bodyObj is MediaTypeObject
   * @param {*} requestType - Specifies whether the request body is of example request or root request
   * @param {*} contentType - content type header
   * @param {string} parameterSourceOption tells that the schema object is of request or response
   * @param {string} indentCharacter is needed for XML/JSON bodies only
   * @param {object} components - components defined in the OAS spec. These are used to
   * resolve references while generating params.
  * @param {object} options - a standard list of options that's globally passed around. Check options.js for more.
  * @param {object} schemaCache - object storing schemaFaker and schmeResolution caches
   * @returns {*} postman body data
   */
  // TODO: We also need to accept the content type
  // and generate the body accordingly
  // right now, even if the content-type was XML, we'll generate
  // a JSON example/schema
  convertToPmBodyData: function(bodyObj, requestType, contentType, parameterSourceOption,
    indentCharacter, components, options, schemaCache) {

    options = _.merge({}, defaultOptions, options);
    var bodyData = '',
      schemaType = SCHEMA_FORMATS.DEFAULT,
      resolveTo = this.resolveToExampleOrSchema(requestType, options.requestParametersResolution,
        options.exampleParametersResolution);

    if (bodyObj.example && (resolveTo === 'example' || !bodyObj.schema)) {
      if (bodyObj.example.hasOwnProperty('$ref')) {
        bodyObj.example = this.getRefObject(bodyObj.example.$ref, components, options);
        if (this.getHeaderFamily(contentType) === HEADER_TYPE.JSON) {
          // try to parse the example as JSON. OK if this fails

          // eslint-disable-next-line max-depth
          try {
            bodyObj.example = JSON.parse(bodyObj.example);
          }
          // eslint-disable-next-line no-empty
          catch (e) {}
        }
      }
      bodyData = bodyObj.example;
      // return example value if present else example is returned
      if (bodyData.hasOwnProperty('value')) {
        bodyData = bodyData.value;
      }
    }
    else if (!_.isEmpty(bodyObj.examples) && (resolveTo === 'example' || !bodyObj.schema)) {
      // take one of the examples as the body and not all
      bodyData = this.getExampleData(bodyObj.examples, components, options);
    }
    else if (bodyObj.schema) {
      if (bodyObj.schema.hasOwnProperty('$ref')) {
        bodyObj.schema = this.getRefObject(bodyObj.schema.$ref, components, options);
      }
      if (options.schemaFaker) {
        if (this.getHeaderFamily(contentType) === HEADER_TYPE.XML) {
          schemaType = SCHEMA_FORMATS.XML;
        }
        bodyData = safeSchemaFaker(bodyObj.schema || {}, resolveTo, parameterSourceOption,
          components, schemaType, indentCharacter, schemaCache);
      }
      else {
        // do not fake if the option is false
        bodyData = '';
      }
    }
    return bodyData;
  },

  /**
   * returns whether to resolve to example or schema
   * @param {string} requestType - Specifies whether the request body is of example request or root request
   * @param {string} requestParametersResolution - the option value of requestParametersResolution
   * @param {string} exampleParametersResolution - the option value of exampleParametersResolution
   * @returns {string} Whether to resolve to example or schema
   */
  resolveToExampleOrSchema(requestType, requestParametersResolution, exampleParametersResolution) {
    if (requestType === REQUEST_TYPE.ROOT) {
      if (requestParametersResolution === 'example') {
        return 'example';
      }
      else if (requestParametersResolution === 'schema') {
        return 'schema';
      }
    }

    if (requestType === REQUEST_TYPE.EXAMPLE) {
      if (exampleParametersResolution === 'example') {
        return 'example';
      }
      else if (exampleParametersResolution === 'schema') {
        return 'schema';
      }
    }

    return 'schema';
  },

  /**
   * convert param with in='query' to string considering style and type
   * @param {*} param with in='query'
   * @param {*} requestType Specifies whether the request body is of example request or root request
   * @param {object} components - components defined in the OAS spec. These are used to
   * resolve references while generating params.
  * @param {object} options - a standard list of options that's globally passed around. Check options.js for more.
  * @param {object} schemaCache - object storing schemaFaker and schmeResolution caches
   * @returns {array} converted queryparam
   */
  convertToPmQueryParameters: function(param, requestType, components, options, schemaCache) {
    options = _.merge({}, defaultOptions, options);
    var pmParams = [],
      paramValue,
      resolveTo = this.resolveToExampleOrSchema(requestType, options.requestParametersResolution,
        options.exampleParametersResolution);

    if (!param) {
      return [];
    }
    // check for existence of schema
    if (param.hasOwnProperty('schema')) {
      // fake data generated
      paramValue = options.schemaFaker ?
        safeSchemaFaker(param.schema, resolveTo, PARAMETER_SOURCE.REQUEST,
          components, SCHEMA_FORMATS.DEFAULT, options.indentCharacter, schemaCache) : '';
      // paramType = param.schema.type;

      if (typeof paramValue === 'number' || typeof paramValue === 'boolean') {
        // the SDK will keep the number-ness,
        // which will be rejected by the collection v2 schema
        // converting to string to prevent issues like
        // https://github.com/postmanlabs/postman-app-support/issues/6500
        paramValue = paramValue.toString();
      }
      return this.convertParamsWithStyle(param, paramValue);
    }

    let description = this.getParameterDescription(param);
    // since no schema present add the parameter with no value
    pmParams.push({
      key: param.name,
      value: '',
      description: description
    });


    return pmParams;
  },

  /**
   * Returns an array of parameters
   * Handles array/object/string param types
   * @param {*} param - the param object, as defined in
   * https://github.com/OAI/OpenAPI-Specification/blob/master/versions/3.0.2.md#parameterObject
   * @param {any} paramValue - the value to use (from schema or example) for the given param.
   * This will be exploded/parsed according to the param type
   * @returns {array} parameters. One param with type=array might lead to multiple params
   * in the return value
   * The styles are documented at
   * https://github.com/OAI/OpenAPI-Specification/blob/master/versions/3.0.2.md#style-values
   */
  convertParamsWithStyle: function(param, paramValue) {
    var paramType = param.schema.type,
      paramNameArray,
      pmParams = [],
      description = this.getParameterDescription(param),
      // converts: {a: [1,2,3]} to:
      // [{key: a, val: 1}, {key: a, val: 2}, {key: a, val: 3}] if explodeFlag
      // else to [{key:a, val: 1,2,3}]
      handleExplode = (explodeFlag, paramValue, paramName) => {
        if (explodeFlag) {
          paramNameArray = _.times(paramValue.length, _.constant(paramName));
          pmParams.push(...paramNameArray.map((value, index) => {
            return {
              key: value,
              value: paramValue[index],
              description: description
            };
          }));
        }
        else {
          pmParams.push({
            key: paramName,
            value: paramValue.join(','),
            description: description
          });
        }
        return pmParams;
      };

    if (paramType === 'array') {
      // paramValue will be an array
      if (paramValue === '') { // No example provided
        paramValue = [];
      }
      if (param.style === 'form') {
        pmParams = handleExplode(param.explode, paramValue, param.name);
      }
      else if (param.style === 'spaceDelimited') {
        pmParams.push({
          key: param.name,
          value: paramValue.join(' '),
          description: description
        });
      }
      else if (param.style === 'pipeDelimited') {
        pmParams.push({
          key: param.name,
          value: paramValue.join('|'),
          description: description
        });
      }
      else if (param.style === 'deepObject') {
        pmParams.push(..._.map(paramValue, (pv) => {
          return {
            key: param.name + '[]',
            value: pv,
            description: description
          };
        }));
      }
      else {
        // if there is not style parameter we assume that it will be form by default;
        if (paramValue instanceof Array) {
          // non-primitive
          // this is to avoid problems with primitives as the default even when type is array
          paramValue = paramValue.join(',');
        }

        pmParams.push({
          key: param.name,
          value: paramValue,
          description: description
        });
      }
    }
    else if (paramType === 'object') {
      if (paramValue === '') { // No example provided
        paramValue = {};
      }
      if (param.hasOwnProperty('style')) {
        if (param.style === 'form') {
          // converts paramValue = {a:1, b:2} to:
          // [{key: a, val: 1, desc}, {key: b, val: 2, desc}] if explode
          // else to [{key: paramName, value: a,1,b,2}]
          if (param.explode) {
            paramNameArray = Object.keys(paramValue);
            pmParams.push(...paramNameArray.map((keyName) => {
              return {
                key: keyName,
                value: paramValue[keyName],
                description: description
              };
            }));
          }
          else {
            pmParams.push({
              key: param.name,
              value: this.getQueryStringWithStyle(paramValue, ','),
              description: description
            });
          }
        }
        else if (param.style === 'spaceDelimited') {
          pmParams.push({
            key: param.name,
            value: this.getQueryStringWithStyle(paramValue, '%20'),
            description: description
          });
        }
        else if (param.style === 'pipeDelimited') {
          pmParams.push({
            key: param.name,
            value: this.getQueryStringWithStyle(paramValue, '|'),
            description: description
          });
        }
        else if (param.style === 'deepObject') {
          _.forOwn(paramValue, (value, key) => {
            pmParams.push({
              key: param.name + '[' + key + ']',
              value: value,
              description: description
            });
          });
        }
      }
      else {
        pmParams.push({
          key: param.name,
          value: (paramValue),
          description: description
        });
      }
    }
    else {
      pmParams.push({
        key: param.name,
        value: (paramValue),
        description: description
      });
    }

    return pmParams;
  },

  /**
   * converts params with in='header' to a Postman header object
   * @param {*} header param with in='header'
   * @param {*} requestType Specifies whether the request body is of example request or root request
   * @param  {*} parameterSource — Specifies whether the schema being faked is from a request or response.
   * @param {object} components - components defined in the OAS spec. These are used to
   * resolve references while generating params.
  * @param {object} options - a standard list of options that's globally passed around. Check options.js for more.
  * @param {object} schemaCache - object storing schemaFaker and schmeResolution caches
   * @returns {Object} instance of a Postman SDK Header
   */
  convertToPmHeader: function(header, requestType, parameterSource, components, options, schemaCache) {
    options = _.merge({}, defaultOptions, options);

    var fakeData,
      reqHeader,
      resolveTo = this.resolveToExampleOrSchema(requestType, options.requestParametersResolution,
        options.exampleParametersResolution);

    if (header.hasOwnProperty('schema')) {
      if (!options.schemaFaker) {
        fakeData = '';
      }
      else {
        fakeData = safeSchemaFaker(header.schema || {}, resolveTo, parameterSource,
          components, SCHEMA_FORMATS.DEFAULT, options.indentCharacter, schemaCache);

        // for schema.type=string or number,
        // adding JSON.stringify will add unnecessary extra double quotes around the value
        if (header.schema && (header.schema.type === 'object')) {
          fakeData = JSON.stringify(fakeData);
        }
      }
    }
    else {
      fakeData = '';
    }

    reqHeader = new sdk.Header({
      key: header.name,
      value: fakeData
    });
    reqHeader.description = this.getParameterDescription(header);

    return reqHeader;
  },

  /**
   * converts operation item requestBody to a Postman request body
   * @param {*} requestBody in operationItem
   * @param {*} requestType - Specifies whether the request body is of example request or root request
   * @param {object} components - components defined in the OAS spec. These are used to
   * resolve references while generating params.
  * @param {object} options - a standard list of options that's globally passed around. Check options.js for more.
  * @param {object} schemaCache - object storing schemaFaker and schmeResolution caches
   * @returns {Object} - Postman requestBody and Content-Type Header
   */
  convertToPmBody: function(requestBody, requestType, components, options, schemaCache) {
    options = _.merge({}, defaultOptions, options);
    var contentObj, // content is required
      bodyData,
      param,
      paramArray = [],
      updateOptions = {},
      reqBody = new sdk.RequestBody(),
      contentHeader,
      rDataMode,
      params,
      encoding,
      cType,
      description,
      required,
      enumValue,
      formHeaders = [];

    // @TODO: how do we support multiple content types
    contentObj = requestBody.content;

    // to handle cases of malformed request body, where contentObj is null
    if (!contentObj) {
      return {
        body: reqBody,
        contentHeader: null,
        formHeaders: null
      };
    }

    // handling for the urlencoded media type
    if (contentObj.hasOwnProperty(URLENCODED)) {
      rDataMode = 'urlencoded';
      if (contentObj[URLENCODED].hasOwnProperty('schema') && contentObj[URLENCODED].schema.hasOwnProperty('$ref')) {
        contentObj[URLENCODED].schema = this.getRefObject(contentObj[URLENCODED].schema.$ref, components, options);
      }
      bodyData = this.convertToPmBodyData(contentObj[URLENCODED], requestType, URLENCODED,
        PARAMETER_SOURCE.REQUEST, options.indentCharacter, components, options, schemaCache);
      encoding = contentObj[URLENCODED].encoding ? contentObj[URLENCODED].encoding : {};
      // create query parameters and add it to the request body object
      _.forOwn(bodyData, (value, key) => {

        if (_.get(contentObj[URLENCODED], 'schema.type') === 'object') {
          description = _.get(contentObj[URLENCODED], ['schema', 'properties', key, 'description'], '');
          required = _.get(contentObj[URLENCODED], ['schema', 'properties', key, 'required'], false);
          enumValue = _.get(contentObj[URLENCODED], ['schema', 'properties', key, 'enum']);
        }
        description = (required ? '(Required) ' : '') + description +
          (enumValue ? ' (This can only be one of ' + enumValue + ')' : '');
        if (encoding.hasOwnProperty(key)) {
          encoding[key].name = key;
          encoding[key].schema = {
            type: typeof value
          };
          encoding[key].description = description;
          params = this.convertParamsWithStyle(encoding[key], value);
          // TODO: Show warning for incorrect schema if !params
          params && params.forEach((element) => {
            if (typeof element.value === 'object') { element.value = JSON.stringify(element.value); }
            // element.value = JSON.stringify(element.value);
            delete element.description;
          });
          paramArray.push(...params);
        }
        else {
          if (typeof value === 'object') { value = JSON.stringify(value); }

          param = new sdk.QueryParam({
            key: key,
            value: value
          });
          param.description = description;
          paramArray.push(param);
        }
      });
      updateOptions = {
        mode: rDataMode,
        urlencoded: paramArray
      };

      // add a content type header for each media type for the request body
      contentHeader = new sdk.Header({
        key: 'Content-Type',
        value: URLENCODED
      });

      // update the request body with the options
      reqBody.update(updateOptions);
    }
    else if (contentObj.hasOwnProperty(FORM_DATA)) {
      rDataMode = 'formdata';
      bodyData = this.convertToPmBodyData(contentObj[FORM_DATA], requestType, FORM_DATA,
        PARAMETER_SOURCE.REQUEST, options.indentCharacter, components, options, schemaCache);
      encoding = contentObj[FORM_DATA].encoding ? contentObj[FORM_DATA].encoding : {};
      // create the form parameters and add it to the request body object
      _.forOwn(bodyData, (value, key) => {

        if (_.get(contentObj[FORM_DATA], 'schema.type') === 'object') {
          description = _.get(contentObj[FORM_DATA], ['schema', 'properties', key, 'description'], '');
          required = _.get(contentObj[FORM_DATA], ['schema', 'properties', key, 'required'], false);
          enumValue = _.get(contentObj[FORM_DATA], ['schema', 'properties', key, 'enum']);
        }
        description = (required ? '(Required) ' : '') + description +
          (enumValue ? ' (This can only be one of ' + enumValue + ')' : '');

        if (encoding.hasOwnProperty(key)) {
          _.forOwn(encoding[key].headers, (value, key) => {
            if (key !== 'Content-Type') {
              if (encoding[key].headers[key].hasOwnProperty('$ref')) {
                encoding[key].headers[key] = getRefObject(encoding[key].headers[key].$ref, components, options);
              }
              encoding[key].headers[key].name = key;
              // this is only for ROOT request because we are adding the headers for example request later
              formHeaders.push(this.convertToPmHeader(encoding[key].headers[key],
                REQUEST_TYPE.ROOT, PARAMETER_SOURCE.REQUEST, components, options, schemaCache));
            }
          });
        }
        if (typeof value === 'object') { value = JSON.stringify(value); }

        param = new sdk.FormParam({
          key: key,
          value: value
        });
        param.description = description;
        paramArray.push(param);
      });
      updateOptions = {
        mode: rDataMode,
        formdata: paramArray
      };
      // add a content type header for the pertaining media type
      contentHeader = new sdk.Header({
        key: 'Content-Type',
        value: FORM_DATA
      });
      // update the request body
      reqBody.update(updateOptions);
    }
    else {
      rDataMode = 'raw';
      let bodyType;

      // checking for all possible raw types
      if (contentObj.hasOwnProperty(APP_JS)) { bodyType = APP_JS; }
      else if (contentObj.hasOwnProperty(APP_JSON)) { bodyType = APP_JSON; }
      else if (contentObj.hasOwnProperty(TEXT_HTML)) { bodyType = TEXT_HTML; }
      else if (contentObj.hasOwnProperty(TEXT_PLAIN)) { bodyType = TEXT_PLAIN; }
      else if (contentObj.hasOwnProperty(TEXT_XML)) { bodyType = TEXT_XML; }
      else {
        // take the first property it has
        // types like image/png etc
        for (cType in contentObj) {
          if (contentObj.hasOwnProperty(cType)) {
            bodyType = cType;
            break;
          }
        }
      }

      bodyData = this.convertToPmBodyData(contentObj[bodyType], requestType, bodyType,
        PARAMETER_SOURCE.REQUEST, options.indentCharacter, components, options, schemaCache);

      updateOptions = {
        mode: rDataMode,
        raw: JSON.stringify(bodyData, null, 4)
      };

      contentHeader = new sdk.Header({
        key: 'Content-Type',
        value: bodyType
      });

      reqBody.update(updateOptions);
    }

    return {
      body: reqBody,
      contentHeader: contentHeader,
      formHeaders: formHeaders
    };
  },

  /**
   * @param {*} response in operationItem responses
   * @param {*} code - response Code
   * @param {*} originalRequest - the request for the example
   * @param {object} components - components defined in the OAS spec. These are used to
   * resolve references while generating params.
  * @param {object} options - a standard list of options that's globally passed around. Check options.js for more.
  * @param {object} schemaCache - object storing schemaFaker and schmeResolution caches
   * @returns {Object} postman response
   */
  convertToPmResponse: function(response, code, originalRequest, components, options, schemaCache) {
    options = _.merge({}, defaultOptions, options);
    var responseHeaders = [],
      previewLanguage = 'text',
      responseBodyWrapper,
      header,
      sdkResponse;

    if (!response) {
      return null;
    }
    _.forOwn(response.headers, (value, key) => {
      if (key !== 'Content-Type') {
        if (value.$ref) {
          // the convert to PmHeader function handles the
          // schema-faking
          header = this.getRefObject(value.$ref, components, options);
        }
        else {
          header = value;
        }
        header.name = key;
        responseHeaders.push(this.convertToPmHeader(header, REQUEST_TYPE.EXAMPLE,
          PARAMETER_SOURCE.RESPONSE, components, options, schemaCache));
      }
    });

    responseBodyWrapper = this.convertToPmResponseBody(response.content, components, options, schemaCache);

    if (responseBodyWrapper.contentTypeHeader) {
      // we could infer the content-type header from the body
      responseHeaders.push({ key: 'Content-Type', value: responseBodyWrapper.contentTypeHeader });
      if (this.getHeaderFamily(responseBodyWrapper.contentTypeHeader) === HEADER_TYPE.JSON) {
        previewLanguage = PREVIEW_LANGUAGE.JSON;
      }
      else if (this.getHeaderFamily(responseBodyWrapper.contentTypeHeader) === HEADER_TYPE.XML) {
        previewLanguage = PREVIEW_LANGUAGE.XML;
      }
    }
    else if (response.content && Object.keys(response.content).length > 0) {
      responseHeaders.push({ key: 'Content-Type', value: Object.keys(response.content)[0] });
      if (this.getHeaderFamily(Object.keys(response.content)[0]) === HEADER_TYPE.JSON) {
        previewLanguage = PREVIEW_LANGUAGE.JSON;
      }
      else if (this.getHeaderFamily(Object.keys(response.content)[0]) === HEADER_TYPE.XML) {
        previewLanguage = PREVIEW_LANGUAGE.XML;
      }
    }
    else {
      responseHeaders.push({ key: 'Content-Type', value: TEXT_PLAIN });
    }
    code = code.replace(/X/g, '0');

    sdkResponse = new sdk.Response({
      name: response.description,
      code: code === 'default' ? 500 : Number(code),
      header: responseHeaders,
      body: responseBodyWrapper.responseBody,
      originalRequest: originalRequest
    });
    sdkResponse._postman_previewlanguage = previewLanguage;

    return sdkResponse;
  },

  /**
   * @param {*} $ref reference object
   * @returns {Object} reference object from the saved components
   * @no-unit-tests
   */
  getRefObject: function($ref, components, options) {
    options = _.merge({}, defaultOptions, options);
    var refObj, savedSchema;

    savedSchema = $ref.split('/').slice(1).map((elem) => {
      // https://swagger.io/docs/specification/using-ref#escape
      // since / is the default delimiter, slashes are escaped with ~1
      return decodeURIComponent(
        elem
          .replace(/~1/g, '/')
          .replace(/~0/g, '~')
      );
    });
    // at this stage, savedSchema is [components, part1, parts]
    // must have min. 2 segments after "#/components"
    if (savedSchema.length < 3) {
      console.warn(`ref ${$ref} not found.`);
      return { value: `reference ${$ref} not found in the given specification` };
    }

    if (savedSchema[0] !== 'components' && savedSchema[0] !== 'paths') {
      console.warn(`Error reading ${$ref}. Can only use references from components and paths`);
      return { value: `Error reading ${$ref}. Can only use references from components and paths` };
    }

    // at this point, savedSchema is similar to ['components', 'schemas','Address']
    // components is actually components and paths (an object with components + paths as 1st-level-props)
    refObj = _.get(components, savedSchema);

    if (!refObj) {
      console.warn(`ref ${$ref} not found.`);
      return { value: `reference ${$ref} not found in the given specification` };
    }

    if (refObj.$ref) {
      return this.getRefObject(refObj.$ref, components, options);
    }

    return refObj;
  },

  /** Separates outs collection and path variables from the reqUrl
   *
   * @param {string} reqUrl Request Url
   * @param {Array} pathVars Path variables
   *
   * @returns {Object} reqUrl, updated path Variables array and collection Variables.
   */
  sanitizeUrlPathParams: function (reqUrl, pathVars) {
    var matches,
      collectionVars = [];

    // matches all the of the following:
    // /{{path}}/{{file}}.{{format}}/{{hello}} => /:path/{{file}}.{{format}}/:hello
    // https://regex101.com/r/XGL4Gh/1
    matches = reqUrl.match(/(\/\{\{[^\/\{\}]+\}\})(?=\/|$)/g);
    if (matches) {
      matches.forEach((match) => {
        const replaceWith = match.replace(/{{/g, ':').replace(/}}/g, '');
        reqUrl = reqUrl.replace(match, replaceWith);
      });
    }

    // Separates pathVars array and collectionVars.
    // https://regex101.com/r/XGL4Gh/2
    // /:path/{{file}}.{{format}}/:hello => only {{file}} and {{format}} will match
    matches = reqUrl.match(/(\{\{[^\/\{\}]+\}\})/g);
    if (matches) {
      matches.forEach((match) => {
        const collVar = match.replace(/{{/g, '').replace(/}}/g, '');

        pathVars = pathVars.filter((item) => {
          if (item.name === collVar) {
            collectionVars.push(item);
          }
          return !(item.name === collVar);
        });
      });
    }

    return { reqUrl, pathVars, collectionVars };
  },

  /**
   * function to convert an openapi path item to postman item
  * @param {*} openapi openapi object with root properties
  * @param {*} operationItem path operationItem from tree structure
  * @param {object} components - components defined in the OAS spec. These are used to
   * resolve references while generating params.
   * @param {object} options - a standard list of options that's globally passed around. Check options.js for more.
  * @param {object} schemaCache - object storing schemaFaker and schmeResolution caches
  * @returns {Object} postman request Item
  * @no-unit-test
  */
  convertRequestToItem: function(openapi, operationItem, components, options, schemaCache) {
    options = _.merge({}, defaultOptions, options);
    var reqName,
      pathVariables = openapi.baseUrlVariables,
      operation = operationItem.properties,
      reqBody = operationItem.properties.requestBody,
      itemParams = operationItem.properties.parameters,
      reqParams = this.getParametersForPathItem(itemParams),
      baseUrl = openapi.baseUrl,
      pathVarArray = [],
      authHelper,
      item,
      serverObj,
      displayUrl,
      reqUrl = '/' + operationItem.path,
      pmBody,
      authMeta,
      swagResponse,
      localServers = _.get(operationItem, 'properties.servers'),
      exampleRequestBody,
<<<<<<< HEAD
      originalRequestHeaders = [],
      sanitizeResult,
=======
>>>>>>> c638db16
      globalServers = _.get(operationItem, 'servers');

    // handling path templating in request url if any

    // convert all {anything} to {{anything}}
    reqUrl = this.fixPathVariablesInUrl(reqUrl);

    // convert all /{{one}}/{{two}} to /:one/:two
    // Doesn't touch /{{file}}.{{format}}
    sanitizeResult = this.sanitizeUrlPathParams(reqUrl, reqParams.path);

    // Updated reqUrl
    reqUrl = sanitizeResult.reqUrl;

    // Updated reqParams.path
    reqParams.path = sanitizeResult.pathVars;

    // accounting for the overriding of the root level and path level servers object if present at the operation level

    if (Array.isArray(localServers) && localServers.length) {
      serverObj = operationItem.properties.servers[0];
      baseUrl = serverObj.url.replace(/{/g, ':').replace(/}/g, '');
      baseUrl += reqUrl;
      if (serverObj.variables) {
        pathVarArray = this.convertPathVariables('method', [], serverObj.variables, components, options, schemaCache);
      }
    }
    else {
      // accounting for the overriding of the root level servers object if present at the path level
      if (Array.isArray(globalServers) && globalServers.length) {
        if (operationItem.servers[0].hasOwnProperty('variables')) {
          serverObj = operationItem.servers[0];
          baseUrl = serverObj.url.replace(/{/g, ':').replace(/}/g, '');
          pathVariables = serverObj.variables;
        }
        else {
          displayUrl = '{{' + operationItem.path + 'Url}}' + reqUrl;
        }
      }
      else {
        baseUrl += reqUrl;
        if (pathVariables) {
          displayUrl = baseUrl;
        }
        else {
          displayUrl = '{{baseUrl}}' + reqUrl;
        }
      }
      pathVarArray = this.convertPathVariables('root', [], pathVariables, components, options, schemaCache);
    }

    switch (options.requestNameSource) {
      case 'fallback' : {
        // operationId is usually camelcase or snake case
        reqName = operation.summary || utils.insertSpacesInName(operation.operationId) || reqUrl;
        break;
      }
      case 'url' : {
        reqName = displayUrl || baseUrl;
        break;
      }
      default : {
        reqName = operation[options.requestNameSource];
        break;
      }
    }
    if (!reqName) {
      throw new openApiErr(`requestNameSource (${options.requestNameSource})` +
        ` in options is invalid or property does not exist in ${operationItem.path}`);
    }

    // handling authentication here (for http type only)
    authHelper = this.getAuthHelper(openapi, operation.security);

    // creating the request object
    item = new sdk.Item({
      name: reqName,
      request: {
        description: operation.description,
        url: displayUrl || baseUrl,
        name: reqName,
        method: operationItem.method.toUpperCase()
      }
    });

    // using the auth helper
    authMeta = operation['x-postman-meta'];
    if (authMeta && authMeta.currentHelper && authMap[authMeta.currentHelper]) {
      let thisAuthObject = {
        type: authMap[authMeta.currentHelper]
      };

      thisAuthObject[authMap[authMeta.currentHelper]] = authMeta.helperAttributes;
      item.request.auth = new sdk.RequestAuth(thisAuthObject);
    }
    // TODO: Figure out what happens if type!=api-key
    else if (authHelper && authHelper.type === 'api-key') {
      if (authHelper.properties.in === 'header') {
        item.request.addHeader(this.convertToPmHeader(authHelper.properties,
          REQUEST_TYPE.ROOT, PARAMETER_SOURCE.REQUEST, components, options, schemaCache));
        item.request.auth = {
          type: 'noauth'
        };
      }
      else if (authHelper.properties.in === 'query') {
        this.convertToPmQueryParameters(authHelper.properties, REQUEST_TYPE.ROOT,
          components, options, schemaCache).forEach((pmParam) => {
          item.request.url.addQueryParams(pmParam);
        });
        item.request.auth = {
          type: 'noauth'
        };
      }
    }
    else {
      item.request.auth = authHelper;
    }

    // adding query params to postman request url.
    _.forEach(reqParams.query, (queryParam) => {
      this.convertToPmQueryParameters(queryParam, REQUEST_TYPE.ROOT, components, options, schemaCache)
        .forEach((pmParam) => {
          item.request.url.addQueryParams(pmParam);
        });
    });
    item.request.url.query.members.forEach((query) => {
      query.description = _.get(query, 'description.content', '');
      query.value = (typeof query.value === 'object') ? JSON.stringify(query.value) : query.value;
    });
    item.request.url.variables.clear();
    item.request.url.variables.assimilate(this.convertPathVariables('param', pathVarArray, reqParams.path,
      components, options, schemaCache));

    // Making sure description never goes out as an object
    // App / Collection transformer fail with the object syntax
    if (item.request.url.variables.members && item.request.url.variables.members.length > 0) {
      item.request.url.variables.members = _.map(item.request.url.variables.members, (m) => {
        if (typeof m.description === 'object' && m.description.content) {
          m.description = m.description.content;
        }
        return m;
      });
    }

    // adding headers to request from reqParam
    _.forEach(reqParams.header, (header) => {
      item.request.addHeader(this.convertToPmHeader(header, REQUEST_TYPE.ROOT, PARAMETER_SOURCE.REQUEST,
        components, options, schemaCache));
    });

    // adding Request Body and Content-Type header
    if (reqBody) {
      if (reqBody.$ref) {
        reqBody = this.getRefObject(reqBody.$ref, components, options);
      }
      pmBody = this.convertToPmBody(reqBody, REQUEST_TYPE.ROOT, components, options, schemaCache);
      item.request.body = pmBody.body;
      item.request.addHeader(pmBody.contentHeader);
      // extra form headers if encoding is present in request Body.
      // TODO: Show warning for incorrect schema if !pmBody.formHeaders
      pmBody.formHeaders && pmBody.formHeaders.forEach((element) => {
        item.request.addHeader(element);
      });
    }

    // adding responses to request item
    if (operation.responses) {
      let thisOriginalRequest = {},
        convertedResponse;
      _.forOwn(operation.responses, (response, code) => {
        let originalRequestHeaders = [];
        swagResponse = response;
        if (response.$ref) {
          swagResponse = this.getRefObject(response.$ref, components, options);
        }

        // Try and set fields for originalRequest (example.request)
        thisOriginalRequest.method = item.request.method;
        // setting URL
        thisOriginalRequest.url = displayUrl;
        // setting query params
        thisOriginalRequest.url += '?';
        thisOriginalRequest.url += this.convertToPmQueryArray(reqParams, REQUEST_TYPE.EXAMPLE, components,
          options, schemaCache).join('&');
        // setting headers
        _.forEach(reqParams.header, (header) => {
          originalRequestHeaders.push(this.convertToPmHeader(header, REQUEST_TYPE.EXAMPLE,
            PARAMETER_SOURCE.REQUEST, components, options, schemaCache));
        });
        thisOriginalRequest.header = originalRequestHeaders;
        // setting request body
        try {
          exampleRequestBody = this.convertToPmBody(operationItem.properties.requestBody,
            REQUEST_TYPE.EXAMPLE, components, options, schemaCache);
          thisOriginalRequest.body = exampleRequestBody.body ? exampleRequestBody.body.toJSON() : {};
        }
        catch (e) {
          // console.warn('Exception thrown while trying to json-ify body for item.request.body:', item.request.body,
          // 'Exception:', e);
          thisOriginalRequest.body = {};
        }
        convertedResponse = this.convertToPmResponse(swagResponse, code, thisOriginalRequest,
          components, options, schemaCache);
        convertedResponse && item.responses.add(convertedResponse);
      });
    }

    return item;
  },

  /**
   * function to convert an openapi query params object to array of query params
  * @param {*} reqParams openapi query params object
  * @param {*} requestType Specifies whether the request body is of example request or root request
  * @param {object} components - components defined in the OAS spec. These are used to
   * resolve references while generating params.
  * @param {object} options - a standard list of options that's globally passed around. Check options.js for more.
  * @param {object} schemaCache - object storing schemaFaker and schmeResolution caches
  * @returns {*} array of all query params
  */
  convertToPmQueryArray: function(reqParams, requestType, components, options, schemaCache) {
    options = _.merge({}, defaultOptions, options);
    let requestQueryParams = [];
    _.forEach(reqParams.query, (queryParam) => {
      this.convertToPmQueryParameters(queryParam, requestType, components, options, schemaCache).forEach((pmParam) => {
        requestQueryParams.push(pmParam.key + '=' + pmParam.value);
      });
    });
    return requestQueryParams;
  },

  // along with the path object, this also returns the values of the
  // path variable's values
  // also, any endpoint-level params are merged into the returned pathItemObject
  findMatchingRequestFromSchema: function (method, url, schema) {
    // first step - get array of requests from schema
    let parsedUrl = require('url').parse(url),
      retVal = [],
      pathToMatch = decodeURI(parsedUrl.pathname),
      matchedPath,
      matchedPathJsonPath,
      schemaPathItems = schema.paths,
      filteredPathItemsArray = [];

    // if pathToMatch starts with '/', we assume it's the correct path
    // if not, we assume the segment till the first '/' is the host
    // this is because a Postman URL like "{{url}}/a/b" will
    // likely have {{url}} as the host segment
    if (!pathToMatch.startsWith('/')) {
      pathToMatch = pathToMatch.substring(pathToMatch.indexOf('/'));
    }

    // Here, only take pathItemObjects that have the right method
    // of those that do, determine a score
    // then just pick that key-value pair from schemaPathItems
    _.forOwn(schemaPathItems, (pathItemObject, path) => {
      if (!pathItemObject) {
        // invalid schema. schema.paths had an invalid entry
        return true;
      }

      if (!pathItemObject.hasOwnProperty(method.toLowerCase())) {
        // the required method was not found at this path
        return true;
      }

      // check if path and pathToMatch match (non-null)
      let schemaMatchResult = this.getPostmanUrlSchemaMatchScore(pathToMatch, path);
      if (!schemaMatchResult.match) {
        // there was no reasonable match b/w the postman path and this schema path
        return true;
      }

      filteredPathItemsArray.push({
        path,
        pathItem: pathItemObject,
        matchScore: schemaMatchResult.score,
        pathVars: schemaMatchResult.pathVars
      });
    });

    _.each(filteredPathItemsArray, (fp) => {
      let path = fp.path,
        pathItemObject = fp.pathItem,
        score = fp.matchScore,
        pathVars = fp.pathVars;

      matchedPath = pathItemObject[method.toLowerCase()];
      if (!matchedPath) {
        // method existed at the path, but was a falsy value
        return true;
      }

      matchedPathJsonPath = `$.paths[${path}]`;

      if (!matchedPath.parameters) {
        matchedPath.parameters = [];
      }

      // aggregate local + global parameters for this path
      matchedPath.parameters = _.map(matchedPath.parameters, (commonParam) => {
        // for path-specifix params that are added to the path, have a way to identify them
        // when the schemaPath is required
        // method is lowercased because OAS methods are always lowercase
        commonParam.pathPrefix = `${matchedPathJsonPath}.${method.toLowerCase()}.parameters`;

        return commonParam;
      }).concat(
        _.map(pathItemObject.parameters || [], (commonParam) => {
          // for common params that are added to the path, have a way to identify them
          // when the schemaPath is required
          commonParam.pathPrefix = matchedPathJsonPath + '.parameters';
          return commonParam;
        })
      );

      retVal.push({
        // using path instead of operationId / sumamry since it's widely understood
        name: method + ' ' + path,
        path: matchedPath,
        jsonPath: matchedPathJsonPath + '.' + method.toLowerCase(),
        pathVariables: pathVars,
        score: score
      });

      // code reaching here indicates the given method was not found
      return true;
    });

    return retVal;
  },

  /**
   *
   * @param {*} property - one of QUERYPARAM, PATHVARIABLE, HEADER, REQUEST_BODY, RESPONSE_HEADER, RESPONSE_BODY
   * @param {*} jsonPathPrefix - this will be prepended to all JSON schema paths on the request
   * @param {*} txnParamName - Optional - The name of the param being validated (useful for query params,
   *  req headers, res headers)
   * @param {*} value - the value of the property in the request
   * @param {*} schemaPathPrefix - this will be prepended to all JSON schema paths on the schema
   * @param {*} schema - The schema against which to validate
   * @param {*} components - Components in the spec that the schema might refer to
   * @param {*} options - Global options
   * @param {*} callback - For return
   * @returns {*} array of mismatches
   */
  checkValueAgainstSchema: function (property, jsonPathPrefix, txnParamName, value, schemaPathPrefix, schema,
    components, options, callback) {

    let mismatches = [],
      jsonValue,
      humanPropName = propNames[property],
      needJsonMatching = (property === 'BODY' || property === 'RESPONSE_BODY'),
      invalidJson = false,
      ajv, validate,
      valueToUse = value,
      res = true;

    if (needJsonMatching) {
      try {
        jsonValue = JSON.parse(value);
        // If valid JSON is detected, the parsed value should be used
        // to determine mismatches
        valueToUse = jsonValue;
      }
      catch (e) {
        jsonValue = '';
        invalidJson = true;
      }
    }

    // When processing a reference, schema.type could also be undefined
    if (schema && schema.type) {
      if (typeof schemaTypeToJsValidator[schema.type] === 'function') {
        if (!schemaTypeToJsValidator[schema.type](valueToUse)) {
          // if type didn't match, no point checking for AJV
          let reason = '';
          if (property === 'RESPONSE_BODY' || property === 'BODY') {
            // we don't have names for the body, but there's only one
            reason = 'The ' + humanPropName;
          }
          else if (txnParamName) {
            // for query params, req/res headers, path vars, we have a name. Praise the lord.
            reason = `The ${humanPropName} "${txnParamName}"`;
          }
          else {
            // for query params, req/res headers, path vars, we might not ALWAYS have a name.
            reason = `A ${humanPropName}`;
          }
          reason += ` needs to be of type ${schema.type}, but we found `;
          if (!options.shortValidationErrors) {
            reason += `"${valueToUse}"`;
          }
          else if (invalidJson) {
            reason += 'invalid JSON';
          }
          else if (Array.isArray(valueToUse)) {
            reason += 'an array instead';
          }
          else if (typeof valueToUse === 'object') {
            reason += 'an object instead';
          }
          else {
            reason += `a ${typeof valueToUse} instead`;
          }

          return callback(null, [{
            property,
            transactionJsonPath: jsonPathPrefix,
            schemaJsonPath: schemaPathPrefix,
            reasonCode: 'INVALID_TYPE',
            reason
          }]);
        }

        // only do AJV if type is array or object
        // simpler cases are handled by a type check
        if (schema.type === 'array' || schema.type === 'object') {
          try {
            ajv = new Ajv({ unknownFormats: ['int32', 'int64'], allErrors: true });
            validate = ajv.compile(schema);
            res = validate(valueToUse);
          }
          catch (e) {
            // something went wrong validating the schema
            // input was invalid. Don't throw mismatch
          }
          if (!res) {
            mismatches.push({
              property: property,
              transactionJsonPath: jsonPathPrefix,
              schemaJsonPath: schemaPathPrefix,
              reasonCode: 'INVALID_TYPE',
              reason: 'The property didn\'t match the specified schema'
            });

            // only return AJV mismatches
            return callback(null, mismatches);
          }
          // result passed. No AJV mismatch
        }
        // Schema was not AJV or object
      }
      else {
        // unknown schema.type found
        // TODO: Decide how to handle. Log?
      }
    }
    // Schema not defined
    return callback(null, []);

    // if (!schemaTypeToJsValidator[schema.type](value)) {
    //   callback(null, [{
    //     property,
    //     transactionJsonPath: jsonPathPrefix,
    //     schemaJsonPath: schemaPathPrefix,
    //     reasonCode: 'INVALID_TYPE',
    //     reason: `Value must be a token of type ${schema.type}, found ${value}`
    //   }]);
    // }
    // TODO: Further checks for object type
    // else {
    //   callback(null, []);
    // }
  },

  /**
   *
   * @param {*} determinedPathVariables the key/determined-value pairs of the path variables (from Postman)
   * @param {*} transactionPathPrefix the jsonpath for this validation (will be prepended to all identified mismatches)
   * @param {*} schemaPath the applicable pathItem defined at the schema level
   * @param {*} components the components + paths from the OAS spec that need to be used to resolve $refs
   * @param {*} options OAS options
   * @param {*} schemaResolutionCache cache used to store resolved schemas
   * @param {*} callback Callback
   * @returns {array} mismatches (in the callback)
   */
  checkPathVariables: function (
    determinedPathVariables,
    transactionPathPrefix,
    schemaPath,
    components,
    options,
    schemaResolutionCache,
    callback) {

    // schema path should have all parameters needed
    // components need to be stored globally
    var mismatchProperty = 'PATHVARIABLE',
      // all path variables defined in this path. acc. to the spec, all path params are required
      schemaPathVariables,
      schemaPathVar;

    if (options.validationPropertiesToIgnore.includes(mismatchProperty)) {
      return callback(null, []);
    }

    schemaPathVariables = _.filter(schemaPath.parameters, (param) => {
      return (param.in === 'path');
    });

    async.map(determinedPathVariables, (pathVar, cb) => {
      let mismatches = [];

      schemaPathVar = _.find(schemaPathVariables, (param) => {
        return param.name === pathVar.key;
      });

      if (!schemaPathVar) {
        // extra pathVar present in given request.
        if (options.showMissingInSchemaErrors) {
          mismatches.push({
            property: mismatchProperty,
            // not adding the pathVar name to the jsonPath because URL is just a string
            transactionJsonPath: transactionPathPrefix,
            schemaJsonPath: null,
            reasonCode: 'MISSING_IN_SCHEMA',
            reason: `The path variable ${pathVar.key} was not found in the schema`
          });
        }
        return cb(null, mismatches);
      }

      setTimeout(() => {
        if (!(schemaPathVar && schemaPathVar.schema)) {
          // no errors to show if there's no schema present in the spec
          return cb(null, []);
        }

        this.checkValueAgainstSchema(mismatchProperty,
          transactionPathPrefix,
          pathVar.key,
          pathVar.value,
          schemaPathVar.pathPrefix + '[?(@.name==\'' + schemaPathVar.name + '\')]',
          deref.resolveRefs(schemaPathVar.schema, 'request', components, schemaResolutionCache),
          components, options, cb);
      }, 0);
    }, (err, res) => {
      let mismatches = [];

      if (err) {
        return callback(err);
      }

      // go through required schemaPathVariables, and params that aren't found in the given transaction are errors
      _.each(schemaPathVariables, (pathVar) => {
        if (!_.find(determinedPathVariables, (param) => { return param.key === pathVar.name; })) {
          mismatches.push({
            property: mismatchProperty,
            transactionJsonPath: null,
            schemaJsonPath: pathVar.pathPrefix,
            reasonCode: 'MISSING_IN_REQUEST',
            reason: `The required path variable "${pathVar.name}" was not found in the transaction`
          });
        }
      });

      // res is an array of mismatches (also an array) from all checkValueAgainstSchema calls
      return callback(null, _.concat(_.flatten(res), mismatches));
    });
  },

  checkQueryParams(requestUrl, transactionPathPrefix, schemaPath, components, options,
    schemaResolutionCache, callback) {
    let parsedUrl = require('url').parse(requestUrl),
      schemaParams = _.filter(schemaPath.parameters, (param) => { return param.in === 'query'; }),
      requestQueryArray = [],
      requestQueryParams = [],
      mismatchProperty = 'QUERYPARAM',
      urlMalformedError;

    if (options.validationPropertiesToIgnore.includes(mismatchProperty)) {
      return callback(null, []);
    }

    if (!parsedUrl.query) {
      // null query params should be treated as lack of any params
      parsedUrl.query = '';
    }
    requestQueryArray = parsedUrl.query.split('&');

    _.each(requestQueryArray, (rqp) => {
      let parts = rqp.split('='),
        qKey, qVal;

      try {
        qKey = decodeURIComponent(parts[0]);
        qVal = decodeURIComponent(parts.slice(1).join('='));
      }
      catch (err) {
        return (urlMalformedError = err);
      }


      if (qKey.length > 0) {
        requestQueryParams.push({
          key: qKey,
          value: qVal
        });
      }
    });

    if (urlMalformedError) {
      return callback(urlMalformedError);
    }

    return async.map(requestQueryParams, (pQuery, cb) => {
      let mismatches = [];
      const schemaParam = _.find(schemaParams, (param) => { return param.name === pQuery.key; });

      if (!schemaParam) {
        // no schema param found
        if (options.showMissingInSchemaErrors) {
          mismatches.push({
            property: mismatchProperty,
            transactionJsonPath: transactionPathPrefix + '[?(@.key==\'' + pQuery.key + '\')]',
            schemaJsonPath: null,
            reasonCode: 'MISSING_IN_SCHEMA',
            reason: `The query parameter ${pQuery.key} was not found in the schema`
          });
        }
        return cb(null, mismatches);
      }

      // query found in spec. check query's schema
      setTimeout(() => {
        if (!schemaParam.schema) {
          // no errors to show if there's no schema present in the spec
          return cb(null, []);
        }
        this.checkValueAgainstSchema(mismatchProperty,
          transactionPathPrefix + '[?(@.key==\'' + pQuery.key + '\')]',
          pQuery.key,
          pQuery.value,
          schemaParam.pathPrefix + '[?(@.name==\'' + schemaParam.name + '\')]',
          deref.resolveRefs(schemaParam.schema, 'request', components, schemaResolutionCache),
          components, options,
          cb
        );
      }, 0);
    }, (err, res) => {
      let mismatches = [];
      _.each(_.filter(schemaParams, (q) => { return q.required; }), (qp) => {
        if (!_.find(requestQueryParams, (param) => { return param.key === qp.name; })) {
          mismatches.push({
            property: mismatchProperty,
            transactionJsonPath: null,
            schemaJsonPath: qp.pathPrefix + '[?(@.name==\'' + qp.name + '\')]',
            reasonCode: 'MISSING_IN_REQUEST',
            reason: `The required query parameter "${qp.name}" was not found in the transaction`
          });
        }
      });
      return callback(null, _.concat(_.flatten(res), mismatches));
    });
  },

  checkRequestHeaders: function (headers, transactionPathPrefix, schemaPath, components, options,
    schemaResolutionCache, callback) {
    let schemaHeaders = _.filter(schemaPath.parameters, (param) => { return param.in === 'header'; }),
      mismatchProperty = 'HEADER';

    if (options.validationPropertiesToIgnore.includes(mismatchProperty)) {
      return callback(null, []);
    }
    // 1. for each header, find relevant schemaPath property

    return async.map(headers, (pHeader, cb) => {
      let mismatches = [];
      const schemaHeader = _.find(schemaHeaders, (header) => { return header.name === pHeader.key; });

      if (!schemaHeader) {
        // no schema header found
        if (options.showMissingInSchemaErrors) {
          mismatches.push({
            property: mismatchProperty,
            transactionJsonPath: transactionPathPrefix + '[?(@.key==\'' + pHeader.key + '\')]',
            schemaJsonPath: null,
            reasonCode: 'MISSING_IN_SCHEMA',
            reason: `The header ${pHeader.key} was not found in the schema`
          });
        }
        return cb(null, mismatches);
      }

      // header found in spec. check header's schema
      setTimeout(() => {
        if (!schemaHeader.schema) {
          // no errors to show if there's no schema present in the spec
          return cb(null, []);
        }
        this.checkValueAgainstSchema(mismatchProperty,
          transactionPathPrefix + '[?(@.key==\'' + pHeader.key + '\')]',
          pHeader.key,
          pHeader.value,
          schemaHeader.pathPrefix + '[?(@.name==\'' + schemaHeader.name + '\')]',
          deref.resolveRefs(schemaHeader.schema, 'request', components, schemaResolutionCache),
          components, options,
          cb
        );
      }, 0);
    }, (err, res) => {
      let mismatches = [];
      _.each(_.filter(schemaHeaders, (h) => { return h.required; }), (header) => {
        if (!_.find(headers, (param) => { return param.key === header.name; })) {
          mismatches.push({
            property: mismatchProperty,
            transactionJsonPath: null,
            schemaJsonPath: header.pathPrefix + '[?(@.name==\'' + header.name + '\')]',
            reasonCode: 'MISSING_IN_REQUEST',
            reason: `The required header "${header.name}" was not found in the transaction`
          });
        }
      });
      return callback(null, _.concat(_.flatten(res), mismatches));
    });
  },

  checkResponseHeaders: function (schemaResponse, headers, transactionPathPrefix, schemaPathPrefix,
    components, options, schemaResolutionCache, callback) {
    // 0. Need to find relevant response from schemaPath.responses
    let schemaHeaders,
      mismatchProperty = 'RESPONSE_HEADER';

    if (options.validationPropertiesToIgnore.includes(mismatchProperty)) {
      return callback(null, []);
    }

    if (!schemaResponse || !(schemaResponse.headers)) {
      // no default response found, or no headers specified
      // if there is no header key, we can't call it a mismatch
      return callback(null, []);
    }

    schemaHeaders = schemaResponse.headers;

    return async.map(headers, (pHeader, cb) => {
      let mismatches = [];
      const schemaHeader = schemaHeaders[pHeader.key];

      if (!schemaHeader) {
        // no schema header found
        if (options.showMissingInSchemaErrors) {
          mismatches.push({
            property: mismatchProperty,
            transactionJsonPath: transactionPathPrefix + '/' + pHeader.key,
            schemaJsonPath: schemaPathPrefix + '/headers',
            reasonCode: 'MISSING_IN_SCHEMA',
            reason: `The header ${pHeader.key} was not found in the schema`
          });
        }
        return cb(null, []);
      }

      // header found in spec. check header's schema
      setTimeout(() => {
        if (!schemaHeader.schema) {
          // no errors to show if there's no schema present in the spec
          return cb(null, []);
        }
        return this.checkValueAgainstSchema(mismatchProperty,
          transactionPathPrefix + '/' + pHeader.key,
          pHeader.key,
          pHeader.value,
          schemaPathPrefix + '.headers[' + pHeader.key + ']',
          deref.resolveRefs(schemaHeader.schema, 'response', components, schemaResolutionCache),
          components,
          options,
          cb
        );
      }, 0);
    }, (err, res) => {
      let mismatches = [];
      _.each(_.filter(schemaHeaders, (h, hName) => {
        h.name = hName;
        return h.required;
      }), (header) => {
        if (!_.find(headers, (param) => { return param.key === header.name; })) {
          mismatches.push({
            property: mismatchProperty,
            transactionJsonPath: null,
            schemaJsonPath: schemaPathPrefix + '.headers[\'' + header.name + '\']',
            reasonCode: 'MISSING_IN_REQUEST',
            reason: `The required response header "${header.name}" was not found in the transaction`
          });
        }
      });
      callback(null, _.concat(_.flatten(res), mismatches));
    });
  },

  // Only application/json is validated for now
  checkRequestBody: function (requestBody, transactionPathPrefix, schemaPathPrefix, schemaPath,
    components, options, schemaResolutionCache, callback) {
    // check for body modes
    // TODO: The application/json can be anything that's application/*+json
    let jsonSchemaBody = _.get(schemaPath, ['requestBody', 'content', 'application/json', 'schema']),
      mismatches = [],
      mismatchProperty = 'BODY';

    if (options.validationPropertiesToIgnore.includes(mismatchProperty)) {
      return callback(null, []);
    }

    if (requestBody && requestBody.mode === 'raw' && jsonSchemaBody) {
      // only raw for now
      // the unknown formats are ones that are allowed in OAS, but not JSON schema
      let ajv,
        validate,
        res = true;

      try {
        ajv = new Ajv({ unknownFormats: ['int32', 'int64'], allErrors: true });
        validate = ajv.compile(deref.resolveRefs(jsonSchemaBody, 'request', components, schemaResolutionCache));
        res = validate(JSON.parse(requestBody.raw));
      }
      catch (e) {
        // something went wrong validating the schema
        // input was invalid. Don't throw mismatch
      }
      if (!res) {
        mismatches.push({
          property: mismatchProperty,
          transactionJsonPath: transactionPathPrefix,
          schemaJsonPath: schemaPathPrefix + 'requestBody.content.application.json.schema',
          reasonCode: 'INVALID_BODY',
          reason: 'The request body didn\'t match the specified schema'
        });

        // Not validating parts of the body for now
        // _.each(validate.errors, (error) => {
        //   // error.keyword can be https://ajv.js.org/keywords.html
        //   mismatches.push({
        //     property: 'REQUEST_BODY',
        //     transactionJsonPath: transactionPathPrefix + error.dataPath,
        //     schemaJsonPath: schemaPathPrefix + 'requestBody.content.application.json.schema.' + error.schemaPath,
        //     reasonCode: error.keyword.toUpperCase(),
        //     reason: error.message
        //   });
        // });
        return callback(null, mismatches);
      }
    }

    return callback(null, []);
  },

  checkResponseBody: function (schemaResponse, body, transactionPathPrefix, schemaPathPrefix,
    components, options, schemaResolutionCache, callback) {
    let schemaContent = _.get(schemaResponse, ['content', 'application/json', 'schema']),
      mismatchProperty = 'RESPONSE_BODY';

    if (options.validationPropertiesToIgnore.includes(mismatchProperty)) {
      return callback(null, []);
    }

    if (!schemaContent) {
      // no specific or default response with application/json
      // return callback(null, [{
      //   property: mismatchProperty,
      //   transactionJsonPath: transactionPathPrefix,
      //   schemaJsonPath: null,
      //   reasonCode: 'BODY_SCHEMA_NOT_FOUND',
      //   reason: 'No JSON schema found for this response'
      // }]);

      // cannot show mismatches if the schema didn't have any application/JSON response
      return callback(null, []);
    }

    setTimeout(() => {
      return this.checkValueAgainstSchema(mismatchProperty,
        transactionPathPrefix,
        null, // no param name for the request body
        body,
        schemaPathPrefix + '.content[application/json].schema',
        deref.resolveRefs(schemaContent, 'response', components, schemaResolutionCache),
        components,
        _.extend({}, options, { shortValidationErrors: true }),
        callback
      );
    }, 0);
  },

  checkResponses: function (responses, transactionPathPrefix, schemaPathPrefix, schemaPath,
    components, options, schemaResolutionCache, cb) {
    // responses is an array of repsonses recd. for one Postman request
    // we've already determined the schemaPath against which all responses need to be validated
    // loop through all responses
    // for each response, find the appropriate response from schemaPath, and then validate response body and headers
    async.map(responses, (response, responseCallback) => {
      let thisResponseCode = response.code,
        thisSchemaResponse = _.get(schemaPath, ['responses', thisResponseCode]),
        responsePathPrefix = thisResponseCode;
      // find this code from the schemaPath
      if (!thisSchemaResponse) {
        // could not find an appropriate response for this code. check default?
        thisSchemaResponse = _.get(schemaPath, ['responses', 'default']);
        responsePathPrefix = 'default';
      }

      if (!thisSchemaResponse) {
        // still didn't find a response
        responseCallback(null);
      }
      else {
        // check headers and body
        async.parallel({
          headers: (cb) => {
            this.checkResponseHeaders(thisSchemaResponse, response.header,
              transactionPathPrefix + '[' + response.id + ']header',
              schemaPathPrefix + '.responses.' + responsePathPrefix, components, options, schemaResolutionCache, cb);
          },
          body: (cb) => {
            // assume it's JSON at this point
            this.checkResponseBody(thisSchemaResponse, response.body,
              transactionPathPrefix + '[' + response.id + ']body',
              schemaPathPrefix + '.responses.' + responsePathPrefix, components, options, schemaResolutionCache, cb);
          }
        }, (err, result) => {
          return responseCallback(null, {
            id: response.id,
            matched: (result.body.length === 0 && result.headers.length === 0),
            mismatches: result.body.concat(result.headers)
          });
        });
      }
    }, (err, result) => {
      var retVal = _.keyBy(_.reject(result, (ai) => { return !ai; }), 'id');
      return cb(null, retVal);
    });
  },

  /**
   * @param {string} postmanPath - parsed path (exclude host and params) from the Postman request
   * @param {string} schemaPath - schema path from the OAS spec (exclude servers object)
   * @returns {*} score + match + pathVars - higher score - better match. null - no match
   */
  getPostmanUrlSchemaMatchScore: function (postmanPath, schemaPath) {
    var postmanPathArr = _.reject(postmanPath.split('/'), (segment) => {
        return segment === '';
      }),
      schemaPathArr = _.reject(schemaPath.split('/'), (segment) => {
        return segment === '';
      }),
      matchedPathVars = null,
      maxScoreFound = -Infinity,
      anyMatchFound = false,
      postmanPathSuffixes = [];

    // get array with all suffixes of postmanPath
    // if postmanPath = {{url}}/a/b, the suffix array is [ [{{url}}, a, b] , [a, b] , [b]]
    for (let i = postmanPathArr.length; i > 0; i--) {
      // i will be 3, 2, 1
      postmanPathSuffixes.push(postmanPathArr.slice(-i));

      break; // we only want one item in the suffixes array for now
    }

    // for each suffx, calculate score against the schemaPath
    // the schema<>postman score is the sum
    _.each(postmanPathSuffixes, (pps) => {
      let suffixMatchResult = this.getPostmanUrlSuffixSchemaScore(pps, schemaPathArr);
      if (suffixMatchResult.match && suffixMatchResult.score > maxScoreFound) {
        maxScoreFound = suffixMatchResult.score;
        matchedPathVars = suffixMatchResult.pathVars;
        anyMatchFound = true;
      }
    });

    if (anyMatchFound) {
      return {
        match: true,
        score: maxScoreFound,
        pathVars: matchedPathVars
      };
    }
    return {
      match: false
    };
  },

  /**
   * @param {*} pmSuffix
   * @param {*} schemaPath
   * @returns {*} score - null of no match, int for match. higher value indicates better match
   * You get points for the number of URL segments that match
   * You are penalized for the number of schemaPath segments that you skipped
   */
  getPostmanUrlSuffixSchemaScore: function (pmSuffix, schemaPath) {
    let mismatchFound = false,
      variables = [],
      minLength = Math.min(pmSuffix.length, schemaPath.length),
      sMax = schemaPath.length - 1,
      pMax = pmSuffix.length - 1,
      matchedSegments = 0;

    // start from the last segment of both
    // segments match if the schemaPath segment is {..} or the postmanPathStr is :<anything> or {{anything}}
    // for (let i = pmSuffix.length - 1; i >= 0; i--) {
    for (let i = 0; i < minLength; i++) {
      if (
        (schemaPath[sMax - i] === pmSuffix[pMax - i]) || // exact match
        (schemaPath[sMax - i].startsWith('{') && schemaPath[sMax - i].endsWith('}')) || // schema segment is a pathVar
        (pmSuffix[pMax - i].startsWith(':')) || // postman segment is a pathVar
        (pmSuffix[pMax - i].startsWith('{{') && pmSuffix[pMax - i].endsWith('}}')) // postman segment is an env var
      ) {
        // add a matched path variable only if the schema one was a pathVar
        if (schemaPath[sMax - i].startsWith('{') && schemaPath[sMax - i].endsWith('}')) {
          variables.push({
            key: schemaPath[sMax - i].substring(1, schemaPath[sMax - i].length - 1),
            value: pmSuffix[pMax - i]
          });
        }
        matchedSegments++;
      }
      else {
        // there was one segment for which there was no mismatch
        mismatchFound = true;
        break;
      }
    }

    if (!mismatchFound) {
      return {
        match: true,
        // schemaPath endsWith postman path suffix
        // score is length of the postman path array + schema array - length difference
        // the assumption is that a longer path matching a longer path is a higher score, with
        // penalty for any length difference
        // schemaPath will always be > postmanPathSuffix because SchemaPath ands with pps
        score: ((2 * matchedSegments) / (schemaPath.length + pmSuffix.length)),
        pathVars: variables
      };
    }
    return {
      match: false,
      score: null,
      pathVars: []
    };
  }
};
<|MERGE_RESOLUTION|>--- conflicted
+++ resolved
@@ -1570,11 +1570,7 @@
       swagResponse,
       localServers = _.get(operationItem, 'properties.servers'),
       exampleRequestBody,
-<<<<<<< HEAD
-      originalRequestHeaders = [],
       sanitizeResult,
-=======
->>>>>>> c638db16
       globalServers = _.get(operationItem, 'servers');
 
     // handling path templating in request url if any
