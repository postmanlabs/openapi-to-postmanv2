--- conflicted
+++ resolved
@@ -2219,7 +2219,6 @@
   },
 
   /**
-<<<<<<< HEAD
    * Returns all security params that can be applied during converion.
    *
    * @param {Object} components - OpenAPI components
@@ -2237,7 +2236,9 @@
       }
     });
     return securityParams;
-=======
+  },
+
+  /**
    * Provides information regarding serialisation of param
    *
    * @param {*} param - OpenAPI Parameter object
@@ -2408,7 +2409,6 @@
       constructedValue = paramValue;
     }
     return constructedValue;
->>>>>>> f22c6d34
   },
 
   /**
@@ -2916,12 +2916,12 @@
       return callback(urlMalformedError);
     }
 
-<<<<<<< HEAD
     // filter out query params added by security schemes
     securityParams = _.map(this.getSecurityParams(_.get(components, 'components'), 'query'), 'name');
     requestQueryParams = _.filter(requestQueryParams, (pQuery) => {
       return !_.includes(securityParams, pQuery.key);
-=======
+    });
+
     // resolve schema params
     // below will make sure for exploded params actual schema of property present in collection is present
     _.forEach(schemaParams, (param) => {
@@ -2951,7 +2951,6 @@
       else {
         resolvedSchemaParams.push(param);
       }
->>>>>>> f22c6d34
     });
 
     return async.map(requestQueryParams, (pQuery, cb) => {
