/**
 * This file contains util functions that need OAS-awareness
 * utils.js contains other util functions
 */

const async = require('async'),
  sdk = require('postman-collection'),
  schemaFaker = require('../assets/json-schema-faker.js'),
  parse = require('./parse.js'),
  deref = require('./deref.js'),
  _ = require('lodash'),
  xmlFaker = require('./xmlSchemaFaker.js'),
  openApiErr = require('./error.js'),
  ajvValidationError = require('./ajvValidationError'),
  utils = require('./utils.js'),
  defaultOptions = require('../lib/options.js').getOptions('use'),
  { Node, Trie } = require('./trie.js'),
  { validateSchema } = require('./ajvValidation'),
  SCHEMA_FORMATS = {
    DEFAULT: 'default', // used for non-request-body data and json
    XML: 'xml' // used for request-body XMLs
  },
  URLENCODED = 'application/x-www-form-urlencoded',
  APP_JSON = 'application/json',
  APP_JS = 'application/javascript',
  TEXT_XML = 'text/xml',
  TEXT_PLAIN = 'text/plain',
  TEXT_HTML = 'text/html',
  FORM_DATA = 'multipart/form-data',
  REQUEST_TYPE = {
    EXAMPLE: 'EXAMPLE',
    ROOT: 'ROOT'
  },
  PARAMETER_SOURCE = {
    REQUEST: 'REQUEST',
    RESPONSE: 'RESPONSE'
  },
  HEADER_TYPE = {
    JSON: 'json',
    XML: 'xml',
    INVALID: 'invalid'
  },
  PREVIEW_LANGUAGE = {
    JSON: 'json',
    XML: 'xml',
    TEXT: 'text',
    HTML: 'html'
  },
  authMap = {
    basicAuth: 'basic',
    bearerAuth: 'bearer',
    digestAuth: 'digest',
    hawkAuth: 'hawk',
    oAuth1: 'oauth1',
    oAuth2: 'oauth2',
    ntlmAuth: 'ntlm',
    awsSigV4: 'awsv4',
    normal: null
  },
  propNames = {
    QUERYPARAM: 'query parameter',
    PATHVARIABLE: 'path variable',
    HEADER: 'header',
    BODY: 'request body',
    RESPONSE_HEADER: 'response header',
    RESPONSE_BODY: 'response body'
  },
  // Specifies types of processing Refs
  PROCESSING_TYPE = {
    VALIDATION: 'VALIDATION',
    CONVERSION: 'CONVERSION'
  },

  // These are the methods supported in the PathItem schema
  // https://github.com/OAI/OpenAPI-Specification/blob/master/versions/3.0.2.md#pathItemObject
  METHODS = ['get', 'put', 'post', 'delete', 'options', 'head', 'patch', 'trace'],

  /* eslint-disable arrow-body-style */
  schemaTypeToJsValidator = {
    'string': (d) => typeof d === 'string',
    'number': (d) => !isNaN(d),
    'integer': (d) => !isNaN(d) && Number.isInteger(Number(d)),
    'boolean': (d) => d === 'true' || d === 'false',
    'array': (d) => Array.isArray(d),
    'object': (d) => typeof d === 'object' && !Array.isArray(d)
  },
  crypto = require('crypto');
  /* eslint-enable */

// See https://github.com/json-schema-faker/json-schema-faker/tree/master/docs#available-options
schemaFaker.option({
  requiredOnly: false,
  optionalsProbability: 1.0, // always add optional fields
  minLength: 4, // for faked strings
  maxLength: 4,
  minItems: 1, // for arrays
  maxItems: 20, // limit on maximum number of items faked for (type: arrray)
  useDefaultValue: true,
  ignoreMissingRefs: true
});

/**
 *
 * @param {*} input - input string that needs to be hashed
 * @returns {*} sha1 hash of the string
 */
function hash(input) {
  return crypto.createHash('sha1').update(input).digest('base64');
}

/**
* Safe wrapper for schemaFaker that resolves references and
* removes things that might make schemaFaker crash
* @param {*} oldSchema the schema to fake
* @param {string} resolveTo The desired JSON-generation mechanism (schema: prefer using the JSONschema to
   generate a fake object, example: use specified examples as-is). Default: schema
* @param {*} resolveFor - resolve refs for flow validation/conversion (value to be one of VALIDATION/CONVERSION)
* @param {string} parameterSourceOption Specifies whether the schema being faked is from a request or response.
* @param {*} components list of predefined components (with schemas)
* @param {string} schemaFormat default or xml
* @param {string} indentCharacter char for 1 unit of indentation
* @param {object} schemaCache - object storing schemaFaker and schmeResolution caches
* @returns {object} fakedObject
*/
function safeSchemaFaker(oldSchema, resolveTo, resolveFor, parameterSourceOption, components,
  schemaFormat, indentCharacter, schemaCache) {
  var prop, key, resolvedSchema, fakedSchema,
    schemaResolutionCache = _.get(schemaCache, 'schemaResolutionCache', {}),
    schemaFakerCache = _.get(schemaCache, 'schemaFakerCache', {});

  resolvedSchema = deref.resolveRefs(oldSchema, parameterSourceOption, components, schemaResolutionCache,
    resolveFor, resolveTo);
  key = JSON.stringify(resolvedSchema);

  if (resolveTo === 'schema') {
    key = 'resolveToSchema ' + key;
    schemaFaker.option({
      useExamplesValue: false
    });
  }
  else if (resolveTo === 'example') {
    key = 'resolveToExample ' + key;
    schemaFaker.option({
      useExamplesValue: true
    });
  }

  if (resolveFor === PROCESSING_TYPE.VALIDATION) {
    schemaFaker.option({
      useDefaultValue: false
    });
  }

  key = hash(key);
  if (schemaFakerCache[key]) {
    return schemaFakerCache[key];
  }

  if (resolvedSchema.properties) {
    // If any property exists with format:binary (and type: string) schemaFaker crashes
    // we just delete based on format=binary
    for (prop in resolvedSchema.properties) {
      if (resolvedSchema.properties.hasOwnProperty(prop)) {
        if (resolvedSchema.properties[prop].format === 'binary') {
          delete resolvedSchema.properties[prop].format;
        }
      }
    }
  }

  try {
    if (schemaFormat === SCHEMA_FORMATS.XML) {
      fakedSchema = xmlFaker(null, resolvedSchema, indentCharacter);
      schemaFakerCache[key] = fakedSchema;
      return fakedSchema;
    }
    // for JSON, the indentCharacter will be applied in the JSON.stringify step later on
    fakedSchema = schemaFaker(resolvedSchema);
    schemaFakerCache[key] = fakedSchema;
    return fakedSchema;
  }
  catch (e) {
    console.warn(
      'Error faking a schema. Not faking this schema. Schema:', resolvedSchema,
      'Error', e
    );
    return null;
  }
}

module.exports = {

  safeSchemaFaker: safeSchemaFaker,

  /**
  * Changes the {} around scheme and path variables to :variable
  * @param {string} url - the url string
  * @returns {string} string after replacing /{pet}/ with /:pet/
  */
  fixPathVariablesInUrl: function (url) {
    // All complicated logic removed
    // This simply replaces all instances of {text} with {{text}}
    // text cannot have any of these 3 chars: /{}
    // and {text} cannot be followed by a }
    // {{text}} will not be converted
    // https://regex101.com/r/9N1520/1
    return url
      .replace(/(\{[^\/\{\}]+\})(?!\})/g, '{$1}');
  },

  /**
   * Returns a description that's usable at the collection-level
   * Adds the collection description and uses any relevant contact info
   * @param {*} openapi The JSON representation of the OAS spec
   * @returns {string} description
   */
  getCollectionDescription: function (openapi) {
    let description = _.get(openapi, 'info.description', '');
    if (_.get(openapi, 'info.contact')) {
      let contact = [];
      if (openapi.info.contact.name) {
        contact.push(' Name: ' + openapi.info.contact.name);
      }
      if (openapi.info.contact.email) {
        contact.push(' Email: ' + openapi.info.contact.email);
      }
      if (contact.length > 0) {
        // why to add unnecessary lines if there is no description
        if (description !== '') {
          description += '\n\n';
        }
        description += 'Contact Support:\n' + contact.join('\n');
      }
    }
    return description;
  },

  /**
  * Get the format of content type header
  * @param {string} cTypeHeader - the content type header string
  * @returns {string} type of content type header
  */
  getHeaderFamily: function(cTypeHeader) {
    if (cTypeHeader.startsWith('application') && cTypeHeader.endsWith('json')) {
      return HEADER_TYPE.JSON;
    }
    if ((cTypeHeader.startsWith('application') && cTypeHeader.endsWith('xml')) || cTypeHeader === TEXT_XML) {
      return HEADER_TYPE.XML;
    }
    return HEADER_TYPE.INVALID;
  },

  /**
   * Gets the description of the parameter.
   * If the parameter is required, it prepends a `(Requried)` before the parameter description
   * If the parameter type is enum, it appends the possible enum values
   * @param {object} parameter - input param for which description needs to be returned
   * @returns {string} description of the parameters
   */
  getParameterDescription: function(parameter) {
    return (parameter.required ? '(Required) ' : '') + (parameter.description || '') +
      (parameter.enum ? ' (This can only be one of ' + parameter.enum + ')' : '');
  },

  /**
   * Converts the neccessary server variables to the
   * something that can be added to the collection
   * TODO: Figure out better description
   * @param {object} serverVariables - Object containing the server variables at the root/path-item level
   * @param {string} keyName - an additional key to add the serverUrl to the variable list
   * @param {string} serverUrl - URL from the server object
   * @returns {object} modified collection after the addition of the server variables
   */
  convertToPmCollectionVariables: function(serverVariables, keyName, serverUrl = '') {
    var variables = [];
    if (serverVariables) {
      _.forOwn(serverVariables, (value, key) => {
        let description = this.getParameterDescription(value);
        variables.push(new sdk.Variable({
          id: key,
          value: value.default || '',
          description: description
        }));
      });
    }
    if (keyName) {
      variables.push(new sdk.Variable({
        id: keyName,
        value: serverUrl,
        type: 'string'
      }));
    }
    return variables;
  },

  /**
   * Parses an OAS string/object as a YAML or JSON
   * @param {YAML/JSON} openApiSpec - The OAS 3.x specification specified in either YAML or JSON
   * @returns {Object} - Contains the parsed JSON-version of the OAS spec, or an error
   * @no-unit-test
   */
  parseSpec: function (openApiSpec) {
    var openApiObj = openApiSpec,
      obj,
      rootValidation;

    // If the open api specification is a string could be YAML or JSON
    if (typeof openApiSpec === 'string') {
      obj = parse.getOasObject(openApiSpec);
      if (obj.result) {
        openApiObj = obj.oasObject;
      }
      else {
        return obj;
      }
    }

    // spec is a valid JSON object at this point

    // Validate the root level object for semantics
    rootValidation = parse.validateSpec(openApiObj);
    if (!rootValidation.result) {
      return {
        result: false,
        reason: rootValidation.reason
      };
    }

    // Valid openapi root object
    return {
      result: true,
      openapi: rootValidation.openapi
    };
  },

  /**
   * Returns params applied to specific operation with resolved references. Params from parent
   * blocks (collection/folder) are merged, so that the request has a flattened list of params needed.
   * OperationParams take precedence over pathParams
   * @param {array} operationParam operation (Postman request)-level params.
   * @param {array} pathParam are path parent-level params.
   * @param {object} components - components defined in the OAS spec. These are used to
   * resolve references while generating params.
   * @param {object} options - a standard list of options that's globally passed around. Check options.js for more.
   * @returns {*} combined requestParams from operation and path params.
   */
  getRequestParams: function(operationParam, pathParam, components, options) {
    options = _.merge({}, defaultOptions, options);
    if (!Array.isArray(operationParam)) {
      operationParam = [];
    }
    if (!Array.isArray(pathParam)) {
      pathParam = [];
    }
    pathParam.forEach((param, index, arr) => {
      if (param.hasOwnProperty('$ref')) {
        arr[index] = this.getRefObject(param.$ref, components, options);
      }
    });

    operationParam.forEach((param, index, arr) => {
      if (param.hasOwnProperty('$ref')) {
        arr[index] = this.getRefObject(param.$ref, components, options);
      }
    });

    if (_.isEmpty(pathParam)) {
      return operationParam;
    }
    else if (_.isEmpty(operationParam)) {
      return pathParam;
    }

    // If both path and operation params exist,
    // we need to de-duplicate
    // A param with the same name and 'in' value from operationParam
    // will get precedence
    var reqParam = operationParam.slice();
    pathParam.forEach((param) => {
      var dupParam = operationParam.find(function(element) {
        return element.name === param.name && element.in === param.in &&
        // the below two conditions because undefined === undefined returns true
          element.name && param.name &&
          element.in && param.in;
      });
      if (!dupParam) {
        // if there's no duplicate param in operationParam,
        // use the one from the common pathParam list
        // this ensures that operationParam is given precedence
        reqParam.push(param);
      }
    });
    return reqParam;
  },

  /**
   * Generates a Trie-like folder structure from the root path object of the OpenAPI specification.
   * @param {Object} spec - specification in json format
   * @param {object} options - a standard list of options that's globally passed around. Check options.js for more.
   * @returns {Object} - The final object consists of the tree structure
   */
  generateTrieFromPaths: function (spec, options) {
    options = _.merge({}, defaultOptions, options);
    var paths = spec.paths, // the first level of paths
      currentPath = '',
      currentPathObject = '',
      commonParams = '',
      collectionVariables = {},
      operationItem,
      pathLevelServers = '',
      pathLength,
      currentPathRequestCount,
      currentNode,
      i,
      summary,
      path,
      componentsAndPaths = {
        components: spec.components,
        paths: spec.paths
      },
      pathMethods = [],
      // creating a root node for the trie (serves as the root dir)
      trie = new Trie(new Node({
        name: '/'
      })),

      // returns a list of methods supported at each pathItem
      // some pathItem props are not methods
      // https://github.com/OAI/OpenAPI-Specification/blob/master/versions/3.0.2.md#pathItemObject
      getPathMethods = function(pathKeys) {
        var methods = [];
        // TODO: Show warning for incorrect schema if !pathKeys
        pathKeys && pathKeys.forEach(function(element) {
          if (METHODS.includes(element)) {
            methods.push(element);
          }
        });
        return methods;
      };

    for (path in paths) {
      if (paths.hasOwnProperty(path)) {
        currentPathObject = paths[path];

        // discard the leading slash, if it exists
        if (path[0] === '/') {
          path = path.substring(1);
        }

        // split the path into indiv. segments for trie generation
        // unless path it the root endpoint
        currentPath = path === '' ? ['(root)'] : path.split('/').filter((pathItem) => {
          // remove any empty pathItems that might have cropped in
          // due to trailing or double '/' characters
          return pathItem !== '';
        });

        pathLength = currentPath.length;

        // get method names available for this path
        pathMethods = getPathMethods(Object.keys(currentPathObject));

        // the number of requests under this node
        currentPathRequestCount = pathMethods.length;
        currentNode = trie.root;

        // adding children for the nodes in the trie
        // start at the top-level and do a DFS
        for (i = 0; i < pathLength; i++) {
          if (!currentNode.children[currentPath[i]]) {
            // if the currentPath doesn't already exist at this node,
            // add it as a folder
            currentNode.addChildren(currentPath[i], new Node({
              name: currentPath[i],
              requestCount: 0,
              requests: [],
              children: {},
              type: 'item-group',
              childCount: 0
            }));

            // We are keeping the count children in a folder which can be a request or folder
            // For ex- In case of /pets/a/b, pets has 1 childCount (i.e a)
            currentNode.childCount += 1;
          }
          // requestCount increment for the node we just added
          currentNode.children[currentPath[i]].requestCount += currentPathRequestCount;
          currentNode = currentNode.children[currentPath[i]];
        }

        // extracting common parameters for all the methods in the current path item
        if (currentPathObject.hasOwnProperty('parameters')) {
          commonParams = currentPathObject.parameters;
        }

        // storing common path/collection vars from the server object at the path item level
        if (currentPathObject.hasOwnProperty('servers')) {
          pathLevelServers = currentPathObject.servers;
          collectionVariables[path + 'Url'] = pathLevelServers[0];
          delete currentPathObject.servers;
        }

        // add methods to node
        // eslint-disable-next-line no-loop-func
        _.each(pathMethods, (method) => {
          // base operationItem
          operationItem = currentPathObject[method];
          // params - these contain path/header/body params
          operationItem.parameters = this.getRequestParams(operationItem.parameters, commonParams,
            componentsAndPaths, options);
          summary = operationItem.summary || operationItem.description;
          currentNode.addMethod({
            name: summary,
            method: method,
            path: path,
            properties: operationItem,
            type: 'item',
            servers: pathLevelServers || undefined
          });
          currentNode.childCount += 1;
        });
        pathLevelServers = undefined;
        commonParams = [];
      }
    }

    return {
      tree: trie,
      variables: collectionVariables // server variables that are to be converted into collection variables.
    };
  },

  /**
   * Adds Postman Collection Items using paths.
   * Folders are grouped based on trie that's generated using all paths.
   *
   * @param {object} spec - openAPI spec object
   * @param {object} generatedStore - the store that holds the generated collection. Modified in-place
   * @param {object} components - components defined in the OAS spec. These are used to
   *  resolve references while generating params.
   * @param {object} options - a standard list of options that's globally passed around. Check options.js for more.
   * @param {object} schemaCache - object storing schemaFaker and schmeResolution caches
   * @returns {void} - generatedStore is modified in-place
   */
  addCollectionItemsUsingPaths: function (spec, generatedStore, components, options, schemaCache) {
    var folderTree,
      folderObj,
      child,
      key,
      variableStore = {};

    /**
      We need a trie because the decision of whether or not a node
      is a folder or request can only be made once the whole trie is generated
      This has a .trie and a .variables prop
    */
    folderObj = this.generateTrieFromPaths(spec, options);
    folderTree = folderObj.tree;

    /*
      * these are variables identified at the collection level
      * they need to be added explicitly to collection variables
      * deeper down in the trie, variables will be added directly to folders
      * If the folderObj.variables have their own variables, we add
      * them to the collectionVars
    */
    if (folderObj.variables) {
      _.forOwn(folderObj.variables, (server, key) => {
        // TODO: Figure out what this does
        this.convertToPmCollectionVariables(
          server.variables, // these are path variables in the server block
          key, // the name of the variable
          this.fixPathVariablesInUrl(server.url)
        ).forEach((element) => {
          generatedStore.collection.variables.add(element);
        });
      });
    }

    // Adds items from the trie into the collection that's in the store
    for (child in folderTree.root.children) {
      // A Postman request or folder is added if atleast one request is present in that sub-child's tree
      // requestCount is a property added to each node (folder/request) while constructing the trie
      if (folderTree.root.children.hasOwnProperty(child) && folderTree.root.children[child].requestCount > 0) {
        generatedStore.collection.items.add(
          this.convertChildToItemGroup(spec, folderTree.root.children[child],
            components, options, schemaCache, variableStore)
        );
      }
    }
    for (key in variableStore) {
      // variableStore contains all the kinds of variable created.
      // Add only the variables with type 'collection' to generatedStore.collection.variables
      if (variableStore[key].type === 'collection') {
        const collectionVar = new sdk.Variable(variableStore[key]);
        generatedStore.collection.variables.add(collectionVar);
      }
    }
  },

  /**
   * Adds Postman Collection Items using tags.
   * Each tag from OpenAPI tags object is mapped to a collection item-group (Folder), and all operation that has
   * corresponding tag in operation object's tags array is included in mapped item-group.
   *
   * @param {object} spec - openAPI spec object
   * @param {object} generatedStore - the store that holds the generated collection. Modified in-place
   * @param {object} components - components defined in the OAS spec. These are used to
   *  resolve references while generating params.
   * @param {object} options - a standard list of options that's globally passed around. Check options.js for more.
   * @param {object} schemaCache - object storing schemaFaker and schmeResolution caches
   * @returns {object} returns an object containing objects of tags and their requests
   */
  addCollectionItemsUsingTags: function(spec, generatedStore, components, options, schemaCache) {
    var globalTags = spec.tags || [],
      paths = spec.paths || {},
      pathMethods,
      variableStore = {},
      tagFolders = {};

    // adding globalTags in the tagFolder object that are defined at the root level
    _.forEach(globalTags, (globalTag) => {
      tagFolders[globalTag.name] = {
        description: _.get(globalTag, 'description', ''),
        requests: []
      };
    });

    _.forEach(paths, (currentPathObject, path) => {
      var commonParams = [],
        collectionVariables,
        pathLevelServers = '';

      // discard the leading slash, if it exists
      if (path[0] === '/') {
        path = path.substring(1);
      }

      // extracting common parameters for all the methods in the current path item
      if (currentPathObject.hasOwnProperty('parameters')) {
        commonParams = currentPathObject.parameters;
      }

      // storing common path/collection vars from the server object at the path item level
      if (currentPathObject.hasOwnProperty('servers')) {
        pathLevelServers = currentPathObject.servers;

        // add path level server object's URL as collection variable
        collectionVariables = this.convertToPmCollectionVariables(
          pathLevelServers[0].variables, // these are path variables in the server block
          path + 'Url', // the name of the variable
          this.fixPathVariablesInUrl(pathLevelServers[0].url)
        );

        _.forEach(collectionVariables, (collectionVariable) => {
          generatedStore.collection.variables.add(collectionVariable);
        });
        delete currentPathObject.servers;
      }

      // get available method names for this path (path item object can have keys apart from operations)
      pathMethods = _.filter(_.keys(currentPathObject), (key) => {
        return _.includes(METHODS, key);
      });

      _.forEach(pathMethods, (pathMethod) => {
        var summary,
          operationItem = currentPathObject[pathMethod],
          localTags = operationItem.tags;

        // params - these contain path/header/body params
        operationItem.parameters = this.getRequestParams(operationItem.parameters, commonParams,
          components, options);

        summary = operationItem.summary || operationItem.description;

        // add the request which has not any tags
        if (_.isEmpty(localTags)) {
          let tempRequest = {
            name: summary,
            method: pathMethod,
            path: path,
            properties: operationItem,
            type: 'item',
            servers: pathLevelServers || undefined
          };

          generatedStore.collection.items.add(this.convertRequestToItem(
            spec, tempRequest, components, options, schemaCache, variableStore));
        }
        else {
          _.forEach(localTags, (localTag) => {
            // add undefined tag object with empty description
            if (!_.has(tagFolders, localTag)) {
              tagFolders[localTag] = {
                description: '',
                requests: []
              };
            }

            tagFolders[localTag].requests.push({
              name: summary,
              method: pathMethod,
              path: path,
              properties: operationItem,
              type: 'item',
              servers: pathLevelServers || undefined
            });
          });
        }
      });
    });

    // Add all folders created from tags and corresponding operations
    // Iterate from bottom to top order to maintain tag order in spec
    _.forEachRight(tagFolders, (tagFolder, tagName) => {
      var itemGroup = new sdk.ItemGroup({
        name: tagName,
        description: tagFolder.description
      });

      _.forEach(tagFolder.requests, (request) => {
        itemGroup.items.add(this.convertRequestToItem(spec, request, components, options, schemaCache, variableStore));
      });

      // Add folders first (before requests) in generated collection
      generatedStore.collection.items.prepend(itemGroup);
    });

    // variableStore contains all the kinds of variable created.
    // Add only the variables with type 'collection' to generatedStore.collection.variables
    _.forEach(variableStore, (variable) => {
      if (variable.type === 'collection') {
        const collectionVar = new sdk.Variable(variable);
        generatedStore.collection.variables.add(collectionVar);
      }
    });
  },

  /**
   * Generates an array of SDK Variables from the common and provided path vars
   * @param {string} type - Level at the tree root/path level. Can be method/root/param.
   * method: request(operation)-level, root: spec-level,  param: url-level
   * @param {Array<object>} providedPathVars - Array of path variables
   * @param {object|array} commonPathVars - Object of path variables taken from the specification
   * @param {object} components - components defined in the OAS spec. These are used to
   * resolve references while generating params.
   * @param {object} options - a standard list of options that's globally passed around. Check options.js for more.
   * @param {object} schemaCache - object storing schemaFaker and schmeResolution caches
   * @returns {Array<object>} returns an array of sdk.Variable
   */
  convertPathVariables: function(type, providedPathVars, commonPathVars, components, options, schemaCache) {
    options = _.merge({}, defaultOptions, options);

    var variables = providedPathVars;
    // converting the base uri path variables, if any
    // commonPathVars is an object for type = root/method
    // array otherwise
    if (type === 'root' || type === 'method') {
      _.forOwn(commonPathVars, (value, key) => {
        let description = this.getParameterDescription(value);
        variables.push({
          key: key,
          value: type === 'root' ? '{{' + key + '}}' : value.default,
          description: description
        });
      });
    }
    else {
      _.forEach(commonPathVars, (variable) => {
        let description = this.getParameterDescription(variable);

        variables.push({
          key: variable.name,
          // we only fake the schema for param-level pathVars
          value: options.schemaFaker ?
            safeSchemaFaker(variable.schema || {}, options.requestParametersResolution, PROCESSING_TYPE.CONVERSION,
              PARAMETER_SOURCE.REQUEST, components, SCHEMA_FORMATS.DEFAULT, options.indentCharacter, schemaCache) : '',
          description: description
        });
      });
    }

    return variables;
  },

  /**
   * Helper function to generate a query string from an object with kvPairs
   * that will be merged with the provided delimiter
   * See apporpriate unit test for example usage
   * @param {String} kvPairs - object containing the kvPairs which need to be merged
   * @param {String} delimiter - the delimiter which is to be used
   * @returns {String} returns the query string with the delimiter at appropriate points
   */
  getQueryStringWithStyle: function(kvPairs, delimiter) {
    var queryStringArray = [];
    _.forOwn(kvPairs, (value, key) => {
      queryStringArray.push(
        key +
        ((value !== undefined) ? (delimiter + value) : '')
      );
    });
    return queryStringArray.join(delimiter);
  },

  /**
   * convert childItem from OpenAPI to Postman itemGroup if requestCount(no of requests inside childitem)>1
   * otherwise return postman request
   * @param {*} openapi object with root-level data like pathVariables baseurl
   * @param {*} child object is of type itemGroup or request
   * resolve references while generating params.
   * @param {object} components - components defined in the OAS spec. These are used to
   * resolve references while generating params.
   * @param {object} options - a standard list of options that's globally passed around. Check options.js for more.
   * @param {object} schemaCache - object storing schemaFaker and schmeResolution caches
   * @param {object} variableStore - array for storing collection variables
   * @returns {*} Postman itemGroup or request
   * @no-unit-test
   */
  convertChildToItemGroup: function (openapi, child, components, options, schemaCache, variableStore) {
    options = _.merge({}, defaultOptions, options);

    var resource = child,
      itemGroup,
      subChild,
      i,
      requestCount;

    // 3 options:

    // 1. folder with more than one request in its subtree
    // (immediate children or otherwise)
    if (resource.requestCount > 1) {
      // only return a Postman folder if this folder has>1 children in its subtree
      // otherwise we can end up with 10 levels of folders with 1 request in the end
      itemGroup = new sdk.ItemGroup({
        name: utils.insertSpacesInName(resource.name)
        // TODO: have to add auth here (but first, auth to be put into the openapi tree)
      });
      // If a folder has only one child which is a folder then we collapsed the child folder
      // with parent folder.
      /* eslint-disable max-depth */
      if (resource.childCount === 1 && options.collapseFolders) {
        let subChild = Object.keys(resource.children)[0],
          resourceSubChild = resource.children[subChild];

        resourceSubChild.name = resource.name + '/' + resourceSubChild.name;
        return this.convertChildToItemGroup(openapi, resourceSubChild, components, options, schemaCache, variableStore);
      }
      /* eslint-enable */
      // recurse over child leaf nodes
      // and add as children to this folder
      for (i = 0, requestCount = resource.requests.length; i < requestCount; i++) {
        itemGroup.items.add(
          this.convertRequestToItem(openapi, resource.requests[i], components, options, schemaCache, variableStore)
        );
      }

      // recurse over child folders
      // and add as child folders to this folder
      /* eslint-disable max-depth*/
      for (subChild in resource.children) {
        if (resource.children.hasOwnProperty(subChild) && resource.children[subChild].requestCount > 0) {
          itemGroup.items.add(
            this.convertChildToItemGroup(openapi, resource.children[subChild], components, options, schemaCache,
              variableStore)
          );
        }
      }
      /* eslint-enable */

      return itemGroup;
    }

    // 2. it has only 1 direct request of its own
    if (resource.requests.length === 1) {
      return this.convertRequestToItem(openapi, resource.requests[0], components, options, schemaCache, variableStore);
    }

    // 3. it's a folder that has no child request
    // but one request somewhere in its child folders
    for (subChild in resource.children) {
      if (resource.children.hasOwnProperty(subChild) && resource.children[subChild].requestCount === 1) {
        return this.convertChildToItemGroup(openapi, resource.children[subChild], components, options, schemaCache,
          variableStore);
      }
    }
  },

  /**
   * Gets helper object based on the root spec and the operation.security object
   * @param {*} openapi - the json object representing the OAS spec
   * @param {Array<object>} securitySet - the security object at an operation level
   * @returns {object} The authHelper to use while constructing the Postman Request. This is
   * not directly supported in the SDK - the caller needs to determine the header/body based on the return
   * value
   * @no-unit-test
   */
  getAuthHelper: function(openapi, securitySet) {
    var securityDef,
      helper;

    // return false if security set is not defined
    // or is an empty array
    // this will set the request's auth to null - which is 'inherit from parent'
    if (!securitySet || (Array.isArray(securitySet) && securitySet.length === 0)) {
      return null;
    }

    securitySet.forEach((security) => {
      securityDef = openapi.securityDefs[Object.keys(security)[0]];
      if (!securityDef) {
        return false;
      }
      else if (securityDef.type === 'http') {
        helper = {
          type: securityDef.scheme
        };
      }
      else if (securityDef.type === 'oauth2') {
        helper = {
          type: 'oauth2'
        };
      }
      else if (securityDef.type === 'apiKey') {
        helper = {
          type: 'api-key',
          properties: securityDef
        };
      }
      return false;
    });
    return helper;
  },

  /**
   * Converts a 'content' object into Postman response body. Any content-type header determined
   * from the body is returned as well
   * @param {*} contentObj response content - this is the content property of the response body
   * https://github.com/OAI/OpenAPI-Specification/blob/master/versions/3.0.2.md#responseObject
   * @param {object} components - components defined in the OAS spec. These are used to
   * resolve references while generating params.
  * @param {object} options - a standard list of options that's globally passed around. Check options.js for more.
  * @param {object} schemaCache - object storing schemaFaker and schmeResolution caches
   * @return {object} responseBody, contentType header needed
   */
  convertToPmResponseBody: function(contentObj, components, options, schemaCache) {
    options = _.merge({}, defaultOptions, options);

    var responseBody, cTypeHeader, hasComputedType, cTypes;
    if (!contentObj) {
      return {
        contentTypeHeader: null,
        responseBody: ''
      };
    }
    let headers = Object.keys(contentObj);

    for (let i = 0; i < headers.length; i++) {
      let headerFamily = this.getHeaderFamily(headers[i]);
      if (headerFamily !== HEADER_TYPE.INVALID) {
        cTypeHeader = headers[i];
        hasComputedType = true;
        if (headerFamily === HEADER_TYPE.JSON) {
          break;
        }
      }
    }

    // if no JSON or XML, take whatever we have
    if (!hasComputedType) {
      cTypes = Object.keys(contentObj);
      if (cTypes.length > 0) {
        cTypeHeader = cTypes[0];
        hasComputedType = true;
      }
      else {
        // just an empty object - can't convert anything
        return {
          contentTypeHeader: null,
          responseBody: ''
        };
      }
    }
    responseBody = this.convertToPmBodyData(contentObj[cTypeHeader], REQUEST_TYPE.EXAMPLE, cTypeHeader,
      PARAMETER_SOURCE.RESPONSE, options.indentCharacter, components, options, schemaCache);
    if (this.getHeaderFamily(cTypeHeader) === HEADER_TYPE.JSON) {
      responseBody = JSON.stringify(responseBody, null, options.indentCharacter);
    }
    else if (typeof responseBody !== 'string') {
      // since the collection v2 schema only supports body being a string
      responseBody = '';
    }
    return {
      contentTypeHeader: cTypeHeader,
      responseBody: responseBody
    };
  },

  /**
   * Create parameters specific for a request
   * @param {*} localParams parameters array
   * @returns {Object} with three arrays of query, header and path as keys.
   * @no-unit-test
   */
  getParametersForPathItem: function(localParams) {
    var tempParam,
      params = {
        query: [],
        header: [],
        path: []
      };

    _.forEach(localParams, (param) => {
      tempParam = param;
      if (tempParam.in === 'query') {
        params.query.push(tempParam);
      }
      else if (tempParam.in === 'header') {
        params.header.push(tempParam);
      }
      else if (tempParam.in === 'path') {
        params.path.push(tempParam);
      }
    });

    return params;
  },

  /**
   * returns first example in the input map
   * @param {*} exampleObj map[string, exampleObject]
   * @returns {*} first example in the input map type
   */
  getExampleData: function(exampleObj, components, options) {
    options = _.merge({}, defaultOptions, options);

    var example,
      exampleKey;

    if (typeof exampleObj !== 'object') {
      return '';
    }

    exampleKey = Object.keys(exampleObj)[0];
    example = exampleObj[exampleKey];
    // return example value if present else example is returned

    if (example.hasOwnProperty('$ref')) {
      example = this.getRefObject(example.$ref, components, options);
    }

    if (example.hasOwnProperty('value')) {
      example = example.value;
    }

    return example;
  },

  /**
   * converts one of the eamples or schema in Media Type object to postman data
   * @param {*} bodyObj is MediaTypeObject
   * @param {*} requestType - Specifies whether the request body is of example request or root request
   * @param {*} contentType - content type header
   * @param {string} parameterSourceOption tells that the schema object is of request or response
   * @param {string} indentCharacter is needed for XML/JSON bodies only
   * @param {object} components - components defined in the OAS spec. These are used to
   * resolve references while generating params.
  * @param {object} options - a standard list of options that's globally passed around. Check options.js for more.
  * @param {object} schemaCache - object storing schemaFaker and schmeResolution caches
   * @returns {*} postman body data
   */
  // TODO: We also need to accept the content type
  // and generate the body accordingly
  // right now, even if the content-type was XML, we'll generate
  // a JSON example/schema
  convertToPmBodyData: function(bodyObj, requestType, contentType, parameterSourceOption,
    indentCharacter, components, options, schemaCache) {

    options = _.merge({}, defaultOptions, options);
    var bodyData = '',
      schemaType = SCHEMA_FORMATS.DEFAULT,
      resolveTo = this.resolveToExampleOrSchema(requestType, options.requestParametersResolution,
        options.exampleParametersResolution);

    if (bodyObj.example && (resolveTo === 'example' || !bodyObj.schema)) {
      if (bodyObj.example.hasOwnProperty('$ref')) {
        bodyObj.example = this.getRefObject(bodyObj.example.$ref, components, options);
        if (this.getHeaderFamily(contentType) === HEADER_TYPE.JSON) {
          // try to parse the example as JSON. OK if this fails

          // eslint-disable-next-line max-depth
          try {
            bodyObj.example = JSON.parse(bodyObj.example);
          }
          // eslint-disable-next-line no-empty
          catch (e) {}
        }
      }
      bodyData = bodyObj.example;
      // return example value if present else example is returned
      if (bodyData.hasOwnProperty('value')) {
        bodyData = bodyData.value;
      }
    }
    else if (!_.isEmpty(bodyObj.examples) && (resolveTo === 'example' || !bodyObj.schema)) {
      // take one of the examples as the body and not all
      bodyData = this.getExampleData(bodyObj.examples, components, options);
    }
    else if (bodyObj.schema) {
      if (bodyObj.schema.hasOwnProperty('$ref')) {
        bodyObj.schema = this.getRefObject(bodyObj.schema.$ref, components, options);
      }
      if (options.schemaFaker) {
        if (this.getHeaderFamily(contentType) === HEADER_TYPE.XML) {
          schemaType = SCHEMA_FORMATS.XML;
        }
        bodyData = safeSchemaFaker(bodyObj.schema || {}, resolveTo, PROCESSING_TYPE.CONVERSION, parameterSourceOption,
          components, schemaType, indentCharacter, schemaCache);
      }
      else {
        // do not fake if the option is false
        bodyData = '';
      }
    }
    return bodyData;
  },

  /**
   * returns whether to resolve to example or schema
   * @param {string} requestType - Specifies whether the request body is of example request or root request
   * @param {string} requestParametersResolution - the option value of requestParametersResolution
   * @param {string} exampleParametersResolution - the option value of exampleParametersResolution
   * @returns {string} Whether to resolve to example or schema
   */
  resolveToExampleOrSchema(requestType, requestParametersResolution, exampleParametersResolution) {
    if (requestType === REQUEST_TYPE.ROOT) {
      if (requestParametersResolution === 'example') {
        return 'example';
      }
      else if (requestParametersResolution === 'schema') {
        return 'schema';
      }
    }

    if (requestType === REQUEST_TYPE.EXAMPLE) {
      if (exampleParametersResolution === 'example') {
        return 'example';
      }
      else if (exampleParametersResolution === 'schema') {
        return 'schema';
      }
    }

    return 'schema';
  },

  /**
   * convert param with in='query' to string considering style and type
   * @param {*} param with in='query'
   * @param {*} requestType Specifies whether the request body is of example request or root request
   * @param {object} components - components defined in the OAS spec. These are used to
   * resolve references while generating params.
  * @param {object} options - a standard list of options that's globally passed around. Check options.js for more.
  * @param {object} schemaCache - object storing schemaFaker and schmeResolution caches
   * @returns {array} converted queryparam
   */
  convertToPmQueryParameters: function(param, requestType, components, options, schemaCache) {
    options = _.merge({}, defaultOptions, options);
    var pmParams = [],
      paramValue,
      resolveTo = this.resolveToExampleOrSchema(requestType, options.requestParametersResolution,
        options.exampleParametersResolution);

    if (!param) {
      return [];
    }
    // check for existence of schema
    if (param.hasOwnProperty('schema')) {
      // fake data generated
      paramValue = options.schemaFaker ?
        safeSchemaFaker(param.schema, resolveTo, PROCESSING_TYPE.CONVERSION, PARAMETER_SOURCE.REQUEST,
          components, SCHEMA_FORMATS.DEFAULT, options.indentCharacter, schemaCache) : '';
      // paramType = param.schema.type;

      if (typeof paramValue === 'number' || typeof paramValue === 'boolean') {
        // the SDK will keep the number-ness,
        // which will be rejected by the collection v2 schema
        // converting to string to prevent issues like
        // https://github.com/postmanlabs/postman-app-support/issues/6500
        paramValue = paramValue.toString();
      }
      return this.convertParamsWithStyle(param, paramValue);
    }

    let description = this.getParameterDescription(param);
    // since no schema present add the parameter with no value
    pmParams.push({
      key: param.name,
      value: '',
      description: description
    });


    return pmParams;
  },

  /**
   * Returns an array of parameters
   * Handles array/object/string param types
   * @param {*} param - the param object, as defined in
   * https://github.com/OAI/OpenAPI-Specification/blob/master/versions/3.0.2.md#parameterObject
   * @param {any} paramValue - the value to use (from schema or example) for the given param.
   * This will be exploded/parsed according to the param type
   * @returns {array} parameters. One param with type=array might lead to multiple params
   * in the return value
   * The styles are documented at
   * https://github.com/OAI/OpenAPI-Specification/blob/master/versions/3.0.2.md#style-values
   */
  convertParamsWithStyle: function(param, paramValue) {
    var paramType = param.schema.type,
      paramNameArray,
      pmParams = [],
      description = this.getParameterDescription(param),
      // converts: {a: [1,2,3]} to:
      // [{key: a, val: 1}, {key: a, val: 2}, {key: a, val: 3}] if explodeFlag
      // else to [{key:a, val: 1,2,3}]
      handleExplode = (explodeFlag, paramValue, paramName) => {
        if (explodeFlag) {
          paramNameArray = _.times(paramValue.length, _.constant(paramName));
          pmParams.push(...paramNameArray.map((value, index) => {
            return {
              key: value,
              value: paramValue[index],
              description: description
            };
          }));
        }
        else {
          pmParams.push({
            key: paramName,
            value: paramValue.join(','),
            description: description
          });
        }
        return pmParams;
      };

    if (paramType === 'array') {
      // paramValue will be an array
      if (paramValue === '') { // No example provided
        paramValue = [];
      }
      if (param.style === 'form') {
        pmParams = handleExplode(param.explode, paramValue, param.name);
      }
      else if (param.style === 'spaceDelimited') {
        pmParams.push({
          key: param.name,
          value: paramValue.join(' '),
          description: description
        });
      }
      else if (param.style === 'pipeDelimited') {
        pmParams.push({
          key: param.name,
          value: paramValue.join('|'),
          description: description
        });
      }
      else if (param.style === 'deepObject') {
        pmParams.push(..._.map(paramValue, (pv) => {
          return {
            key: param.name + '[]',
            value: pv,
            description: description
          };
        }));
      }
      else {
        // if there is not style parameter we assume that it will be form by default;
        if (paramValue instanceof Array) {
          // non-primitive
          // this is to avoid problems with primitives as the default even when type is array
          paramValue = paramValue.join(',');
        }

        pmParams.push({
          key: param.name,
          value: paramValue,
          description: description
        });
      }
    }
    else if (paramType === 'object') {
      if (paramValue === '') { // No example provided
        paramValue = {};
      }
      if (param.hasOwnProperty('style')) {
        if (param.style === 'form') {
          // converts paramValue = {a:1, b:2} to:
          // [{key: a, val: 1, desc}, {key: b, val: 2, desc}] if explode
          // else to [{key: paramName, value: a,1,b,2}]
          if (param.explode) {
            paramNameArray = Object.keys(paramValue);
            pmParams.push(...paramNameArray.map((keyName) => {
              return {
                key: keyName,
                value: paramValue[keyName],
                description: description
              };
            }));
          }
          else {
            pmParams.push({
              key: param.name,
              value: this.getQueryStringWithStyle(paramValue, ','),
              description: description
            });
          }
        }
        else if (param.style === 'spaceDelimited') {
          pmParams.push({
            key: param.name,
            value: this.getQueryStringWithStyle(paramValue, '%20'),
            description: description
          });
        }
        else if (param.style === 'pipeDelimited') {
          pmParams.push({
            key: param.name,
            value: this.getQueryStringWithStyle(paramValue, '|'),
            description: description
          });
        }
        else if (param.style === 'deepObject') {
          _.forOwn(paramValue, (value, key) => {
            pmParams.push({
              key: param.name + '[' + key + ']',
              value: value,
              description: description
            });
          });
        }
      }
      else {
        pmParams.push({
          key: param.name,
          value: (paramValue),
          description: description
        });
      }
    }
    else {
      pmParams.push({
        key: param.name,
        value: (paramValue),
        description: description
      });
    }

    return pmParams;
  },

  /**
   * converts params with in='header' to a Postman header object
   * @param {*} header param with in='header'
   * @param {*} requestType Specifies whether the request body is of example request or root request
   * @param  {*} parameterSource — Specifies whether the schema being faked is from a request or response.
   * @param {object} components - components defined in the OAS spec. These are used to
   * resolve references while generating params.
  * @param {object} options - a standard list of options that's globally passed around. Check options.js for more.
  * @param {object} schemaCache - object storing schemaFaker and schmeResolution caches
   * @returns {Object} instance of a Postman SDK Header
   */
  convertToPmHeader: function(header, requestType, parameterSource, components, options, schemaCache) {
    options = _.merge({}, defaultOptions, options);

    var fakeData,
      reqHeader,
      resolveTo = this.resolveToExampleOrSchema(requestType, options.requestParametersResolution,
        options.exampleParametersResolution);

    if (header.hasOwnProperty('schema')) {
      if (!options.schemaFaker) {
        fakeData = '';
      }
      else {
        fakeData = safeSchemaFaker(header.schema || {}, resolveTo, PROCESSING_TYPE.CONVERSION, parameterSource,
          components, SCHEMA_FORMATS.DEFAULT, options.indentCharacter, schemaCache);

        // for schema.type=string or number,
        // adding JSON.stringify will add unnecessary extra double quotes around the value
        if (header.schema && (header.schema.type === 'object')) {
          fakeData = JSON.stringify(fakeData);
        }
      }
    }
    else {
      fakeData = '';
    }

    reqHeader = new sdk.Header({
      key: header.name,
      value: fakeData
    });
    reqHeader.description = this.getParameterDescription(header);

    return reqHeader;
  },

  /**
   * converts operation item requestBody to a Postman request body
   * @param {*} requestBody in operationItem
   * @param {*} requestType - Specifies whether the request body is of example request or root request
   * @param {object} components - components defined in the OAS spec. These are used to
   * resolve references while generating params.
  * @param {object} options - a standard list of options that's globally passed around. Check options.js for more.
  * @param {object} schemaCache - object storing schemaFaker and schmeResolution caches
   * @returns {Object} - Postman requestBody and Content-Type Header
   */
  convertToPmBody: function(requestBody, requestType, components, options, schemaCache) {
    options = _.merge({}, defaultOptions, options);
    var contentObj, // content is required
      bodyData,
      param,
      paramArray = [],
      updateOptions = {},
      reqBody = new sdk.RequestBody(),
      contentHeader,
      rDataMode,
      params,
      encoding,
      cType,
      description,
      required,
      enumValue,
      formHeaders = [];

    // @TODO: how do we support multiple content types
    contentObj = requestBody.content;

    // to handle cases of malformed request body, where contentObj is null
    if (!contentObj) {
      return {
        body: reqBody,
        contentHeader: null,
        formHeaders: null
      };
    }

    // handling for the urlencoded media type
    if (contentObj.hasOwnProperty(URLENCODED)) {
      rDataMode = 'urlencoded';
      if (contentObj[URLENCODED].hasOwnProperty('schema') && contentObj[URLENCODED].schema.hasOwnProperty('$ref')) {
        contentObj[URLENCODED].schema = this.getRefObject(contentObj[URLENCODED].schema.$ref, components, options);
      }
      bodyData = this.convertToPmBodyData(contentObj[URLENCODED], requestType, URLENCODED,
        PARAMETER_SOURCE.REQUEST, options.indentCharacter, components, options, schemaCache);
      encoding = contentObj[URLENCODED].encoding ? contentObj[URLENCODED].encoding : {};
      // create query parameters and add it to the request body object
      _.forOwn(bodyData, (value, key) => {

        if (_.get(contentObj[URLENCODED], 'schema.type') === 'object') {
          description = _.get(contentObj[URLENCODED], ['schema', 'properties', key, 'description'], '');
          required = _.get(contentObj[URLENCODED], ['schema', 'properties', key, 'required'], false);
          enumValue = _.get(contentObj[URLENCODED], ['schema', 'properties', key, 'enum']);
        }
        description = (required ? '(Required) ' : '') + description +
          (enumValue ? ' (This can only be one of ' + enumValue + ')' : '');
        if (encoding.hasOwnProperty(key)) {
          encoding[key].name = key;
          encoding[key].schema = {
            type: typeof value
          };
          encoding[key].description = description;
          params = this.convertParamsWithStyle(encoding[key], value);
          // TODO: Show warning for incorrect schema if !params
          params && params.forEach((element) => {
            if (typeof element.value === 'object') { element.value = JSON.stringify(element.value); }
            // element.value = JSON.stringify(element.value);
            delete element.description;
          });
          paramArray.push(...params);
        }
        else {
          if (typeof value === 'object') { value = JSON.stringify(value); }

          param = new sdk.QueryParam({
            key: key,
            value: value
          });
          param.description = description;
          paramArray.push(param);
        }
      });
      updateOptions = {
        mode: rDataMode,
        urlencoded: paramArray
      };

      // add a content type header for each media type for the request body
      contentHeader = new sdk.Header({
        key: 'Content-Type',
        value: URLENCODED
      });

      // update the request body with the options
      reqBody.update(updateOptions);
    }
    else if (contentObj.hasOwnProperty(FORM_DATA)) {
      rDataMode = 'formdata';
      bodyData = this.convertToPmBodyData(contentObj[FORM_DATA], requestType, FORM_DATA,
        PARAMETER_SOURCE.REQUEST, options.indentCharacter, components, options, schemaCache);
      encoding = contentObj[FORM_DATA].encoding ? contentObj[FORM_DATA].encoding : {};
      // create the form parameters and add it to the request body object
      _.forOwn(bodyData, (value, key) => {

        if (_.get(contentObj[FORM_DATA], 'schema.type') === 'object') {
          description = _.get(contentObj[FORM_DATA], ['schema', 'properties', key, 'description'], '');
          required = _.get(contentObj[FORM_DATA], ['schema', 'properties', key, 'required'], false);
          enumValue = _.get(contentObj[FORM_DATA], ['schema', 'properties', key, 'enum']);
        }
        description = (required ? '(Required) ' : '') + description +
          (enumValue ? ' (This can only be one of ' + enumValue + ')' : '');

        if (encoding.hasOwnProperty(key)) {
          _.forOwn(encoding[key].headers, (value, key) => {
            if (key !== 'Content-Type') {
              if (encoding[key].headers[key].hasOwnProperty('$ref')) {
                encoding[key].headers[key] = getRefObject(encoding[key].headers[key].$ref, components, options);
              }
              encoding[key].headers[key].name = key;
              // this is only for ROOT request because we are adding the headers for example request later
              formHeaders.push(this.convertToPmHeader(encoding[key].headers[key],
                REQUEST_TYPE.ROOT, PARAMETER_SOURCE.REQUEST, components, options, schemaCache));
            }
          });
        }
        if (typeof value === 'object') { value = JSON.stringify(value); }

        param = new sdk.FormParam({
          key: key,
          value: value,
          type: 'text'
        });
        param.description = description;
        paramArray.push(param);
      });
      updateOptions = {
        mode: rDataMode,
        formdata: paramArray
      };
      // add a content type header for the pertaining media type
      contentHeader = new sdk.Header({
        key: 'Content-Type',
        value: FORM_DATA
      });
      // update the request body
      reqBody.update(updateOptions);
    }
    else {
      rDataMode = 'raw';
      let bodyType;

      // checking for all possible raw types
      if (contentObj.hasOwnProperty(APP_JS)) { bodyType = APP_JS; }
      else if (contentObj.hasOwnProperty(APP_JSON)) { bodyType = APP_JSON; }
      else if (contentObj.hasOwnProperty(TEXT_HTML)) { bodyType = TEXT_HTML; }
      else if (contentObj.hasOwnProperty(TEXT_PLAIN)) { bodyType = TEXT_PLAIN; }
      else if (contentObj.hasOwnProperty(TEXT_XML)) { bodyType = TEXT_XML; }
      else {
        // take the first property it has
        // types like image/png etc
        for (cType in contentObj) {
          if (contentObj.hasOwnProperty(cType)) {
            bodyType = cType;
            break;
          }
        }
      }

      bodyData = this.convertToPmBodyData(contentObj[bodyType], requestType, bodyType,
        PARAMETER_SOURCE.REQUEST, options.indentCharacter, components, options, schemaCache);

      updateOptions = {
        mode: rDataMode,
        raw: JSON.stringify(bodyData, null, 4)
      };

      contentHeader = new sdk.Header({
        key: 'Content-Type',
        value: bodyType
      });

      reqBody.update(updateOptions);
    }

    return {
      body: reqBody,
      contentHeader: contentHeader,
      formHeaders: formHeaders
    };
  },

  /**
   * @param {*} response in operationItem responses
   * @param {*} code - response Code
   * @param {*} originalRequest - the request for the example
   * @param {object} components - components defined in the OAS spec. These are used to
   * resolve references while generating params.
  * @param {object} options - a standard list of options that's globally passed around. Check options.js for more.
  * @param {object} schemaCache - object storing schemaFaker and schmeResolution caches
   * @returns {Object} postman response
   */
  convertToPmResponse: function(response, code, originalRequest, components, options, schemaCache) {
    options = _.merge({}, defaultOptions, options);
    var responseHeaders = [],
      previewLanguage = 'text',
      responseBodyWrapper,
      header,
      sdkResponse;

    if (!response) {
      return null;
    }
    _.forOwn(response.headers, (value, key) => {
      if (key !== 'Content-Type') {
        if (value.$ref) {
          // the convert to PmHeader function handles the
          // schema-faking
          header = this.getRefObject(value.$ref, components, options);
        }
        else {
          header = value;
        }
        header.name = key;
        responseHeaders.push(this.convertToPmHeader(header, REQUEST_TYPE.EXAMPLE,
          PARAMETER_SOURCE.RESPONSE, components, options, schemaCache));
      }
    });

    responseBodyWrapper = this.convertToPmResponseBody(response.content, components, options, schemaCache);

    if (responseBodyWrapper.contentTypeHeader) {
      // we could infer the content-type header from the body
      responseHeaders.push({ key: 'Content-Type', value: responseBodyWrapper.contentTypeHeader });
      if (this.getHeaderFamily(responseBodyWrapper.contentTypeHeader) === HEADER_TYPE.JSON) {
        previewLanguage = PREVIEW_LANGUAGE.JSON;
      }
      else if (this.getHeaderFamily(responseBodyWrapper.contentTypeHeader) === HEADER_TYPE.XML) {
        previewLanguage = PREVIEW_LANGUAGE.XML;
      }
    }
    else if (response.content && Object.keys(response.content).length > 0) {
      responseHeaders.push({ key: 'Content-Type', value: Object.keys(response.content)[0] });
      if (this.getHeaderFamily(Object.keys(response.content)[0]) === HEADER_TYPE.JSON) {
        previewLanguage = PREVIEW_LANGUAGE.JSON;
      }
      else if (this.getHeaderFamily(Object.keys(response.content)[0]) === HEADER_TYPE.XML) {
        previewLanguage = PREVIEW_LANGUAGE.XML;
      }
    }
    else {
      responseHeaders.push({ key: 'Content-Type', value: TEXT_PLAIN });
    }
    code = code.replace(/X/g, '0');

    sdkResponse = new sdk.Response({
      name: response.description,
      code: code === 'default' ? 500 : Number(code),
      header: responseHeaders,
      body: responseBodyWrapper.responseBody,
      originalRequest: originalRequest
    });
    sdkResponse._postman_previewlanguage = previewLanguage;

    return sdkResponse;
  },

  /**
   * @param {*} $ref reference object
   * @returns {Object} reference object from the saved components
   * @no-unit-tests
   */
  getRefObject: function($ref, components, options) {
    options = _.merge({}, defaultOptions, options);
    var refObj, savedSchema;

    savedSchema = $ref.split('/').slice(1).map((elem) => {
      // https://swagger.io/docs/specification/using-ref#escape
      // since / is the default delimiter, slashes are escaped with ~1
      return decodeURIComponent(
        elem
          .replace(/~1/g, '/')
          .replace(/~0/g, '~')
      );
    });
    // at this stage, savedSchema is [components, part1, parts]
    // must have min. 2 segments after "#/components"
    if (savedSchema.length < 3) {
      console.warn(`ref ${$ref} not found.`);
      return { value: `reference ${$ref} not found in the given specification` };
    }

    if (savedSchema[0] !== 'components' && savedSchema[0] !== 'paths') {
      console.warn(`Error reading ${$ref}. Can only use references from components and paths`);
      return { value: `Error reading ${$ref}. Can only use references from components and paths` };
    }

    // at this point, savedSchema is similar to ['components', 'schemas','Address']
    // components is actually components and paths (an object with components + paths as 1st-level-props)
    refObj = _.get(components, savedSchema);

    if (!refObj) {
      console.warn(`ref ${$ref} not found.`);
      return { value: `reference ${$ref} not found in the given specification` };
    }

    if (refObj.$ref) {
      return this.getRefObject(refObj.$ref, components, options);
    }

    return refObj;
  },

  /** Finds all the possible path variables in a given path string
   * @param {string} path Path string : /pets/{petId}
   * @returns {array} Array of path variables.
   */
  findPathVariablesFromPath: function (path) {

    // /{{path}}/{{file}}.{{format}}/{{hello}} return [ '{{path}}', '{{hello}}' ]
    // https://regex101.com/r/XGL4Gh/1
    return path.match(/(\/\{\{[^\/\{\}]+\}\})(?=\/|$)/g);
  },

  /** Finds all the possible collection variables in a given path string
   * @param {string} path Path string : /pets/{petId}
   * @returns {array} Array of collection variables.
   */
  findCollectionVariablesFromPath: function (path) {

    // /:path/{{file}}.{{format}}/:hello => only {{file}} and {{format}} will match
    // https://regex101.com/r/XGL4Gh/2
    return path.match(/(\{\{[^\/\{\}]+\}\})/g);
  },

  /** Separates out collection and path variables from the reqUrl
   *
   * @param {string} reqUrl Request Url
   * @param {Array} pathVars Path variables
   *
   * @returns {Object} reqUrl, updated path Variables array and collection Variables.
   */
  sanitizeUrlPathParams: function (reqUrl, pathVars) {
    var matches,
      collectionVars = [];

    // converts all the of the following:
    // /{{path}}/{{file}}.{{format}}/{{hello}} => /:path/{{file}}.{{format}}/:hello
    matches = this.findPathVariablesFromPath(reqUrl);
    if (matches) {
      matches.forEach((match) => {
        const replaceWith = match.replace(/{{/g, ':').replace(/}}/g, '');
        reqUrl = reqUrl.replace(match, replaceWith);
      });
    }

    // Separates pathVars array and collectionVars.
    matches = this.findCollectionVariablesFromPath(reqUrl);
    if (matches) {
      matches.forEach((match) => {
        const collVar = match.replace(/{{/g, '').replace(/}}/g, '');

        pathVars = pathVars.filter((item) => {
          if (item.name === collVar) {
            collectionVars.push(item);
          }
          return !(item.name === collVar);
        });
      });
    }

    return { url: reqUrl, pathVars, collectionVars };
  },

  /**
   * function to convert an openapi path item to postman item
  * @param {*} openapi openapi object with root properties
  * @param {*} operationItem path operationItem from tree structure
  * @param {object} components - components defined in the OAS spec. These are used to
   * resolve references while generating params.
   * @param {object} options - a standard list of options that's globally passed around. Check options.js for more.
  * @param {object} schemaCache - object storing schemaFaker and schmeResolution caches
  * @param {array} variableStore - array
  * @returns {Object} postman request Item
  * @no-unit-test
  */
  convertRequestToItem: function(openapi, operationItem, components, options, schemaCache, variableStore) {
    options = _.merge({}, defaultOptions, options);
    var reqName,
      pathVariables = openapi.baseUrlVariables,
      operation = operationItem.properties,
      reqBody = operationItem.properties.requestBody,
      itemParams = operationItem.properties.parameters,
      reqParams = this.getParametersForPathItem(itemParams),
      baseUrl = openapi.baseUrl,
      pathVarArray = [],
      authHelper,
      item,
      serverObj,
      displayUrl,
      reqUrl = '/' + operationItem.path,
      pmBody,
      authMeta,
      swagResponse,
      localServers = _.get(operationItem, 'properties.servers'),
      exampleRequestBody,
      sanitizeResult,
      globalServers = _.get(operationItem, 'servers');

    // handling path templating in request url if any
    // convert all {anything} to {{anything}}
    reqUrl = this.fixPathVariablesInUrl(reqUrl);

    // convert all /{{one}}/{{two}} to /:one/:two
    // Doesn't touch /{{file}}.{{format}}
    sanitizeResult = this.sanitizeUrlPathParams(reqUrl, reqParams.path);

    // Updated reqUrl
    reqUrl = sanitizeResult.url;

    // Updated reqParams.path
    reqParams.path = sanitizeResult.pathVars;

    // Add collection variables to the variableStore.
    sanitizeResult.collectionVars.forEach((element) => {
      if (!variableStore[element.name]) {
        variableStore[element.name] = {
          id: element.name,
          value: element.default || '',
          description: element.description,
          type: 'collection'
        };
      }
    });
    // accounting for the overriding of the root level and path level servers object if present at the operation level

    if (Array.isArray(localServers) && localServers.length) {
      serverObj = operationItem.properties.servers[0];

      // convert all {anything} to {{anything}}
      baseUrl = this.fixPathVariablesInUrl(serverObj.url);

      // add serverObj variables to pathVarArray
      if (serverObj.variables) {
        _.forOwn(serverObj.variables, (value, key) => {
          pathVarArray.push({
            name: key,
            value: value.default || '',
            description: this.getParameterDescription(value)
          });
        });

        // use pathVarAray to sanitize url for path params and collection variables.
        sanitizeResult = this.sanitizeUrlPathParams(baseUrl, pathVarArray);

        // update the base url with update url
        baseUrl = sanitizeResult.url;

        // Add new collection variables to the variableStore
        sanitizeResult.collectionVars.forEach((element) => {
          if (!variableStore[element.name]) {
            variableStore[element.name] = {
              id: element.name,
              value: element.value || '',
              description: element.description,
              type: 'collection'
            };
          }
        });

        // remove all the collection variables from serverObj.variables
        serverObj.pathVariables = {};
        sanitizeResult.pathVars.forEach((element) => {
          serverObj.pathVariables[element.name] = serverObj.variables[element.name];
        });

        // use this new filterd serverObj.pathVariables
        // to generate pm path variables.
        pathVarArray = this.convertPathVariables('method', [],
          serverObj.pathVariables, components, options, schemaCache);
      }
      baseUrl += reqUrl;
    }
    else {
      // accounting for the overriding of the root level servers object if present at the path level
      if (Array.isArray(globalServers) && globalServers.length) {
        // All the global servers present at the path level are taken care of in generateTrieFromPaths
        // Just adding the same structure of the url as the display URL.
        displayUrl = '{{' + operationItem.path + 'Url}}' + reqUrl;
      }
      // In case there are no server available use the baseUrl
      else {
        baseUrl += reqUrl;
        if (pathVariables) {
          displayUrl = baseUrl;
        }
        else {
          displayUrl = '{{baseUrl}}' + reqUrl;
        }
      }
      pathVarArray = this.convertPathVariables('root', [], pathVariables, components, options, schemaCache);
    }

    switch (options.requestNameSource) {
      case 'fallback' : {
        // operationId is usually camelcase or snake case
        reqName = operation.summary || utils.insertSpacesInName(operation.operationId) || reqUrl;
        break;
      }
      case 'url' : {
        reqName = displayUrl || baseUrl;
        break;
      }
      default : {
        reqName = operation[options.requestNameSource];
        break;
      }
    }
    if (!reqName) {
      throw new openApiErr(`requestNameSource (${options.requestNameSource})` +
        ` in options is invalid or property does not exist in ${operationItem.path}`);
    }

    // handling authentication here (for http type only)
    authHelper = this.getAuthHelper(openapi, operation.security);

    // creating the request object
    item = new sdk.Item({
      name: reqName,
      request: {
        description: operation.description,
        url: displayUrl || baseUrl,
        name: reqName,
        method: operationItem.method.toUpperCase()
      }
    });

    // using the auth helper
    authMeta = operation['x-postman-meta'];
    if (authMeta && authMeta.currentHelper && authMap[authMeta.currentHelper]) {
      let thisAuthObject = {
        type: authMap[authMeta.currentHelper]
      };

      thisAuthObject[authMap[authMeta.currentHelper]] = authMeta.helperAttributes;
      item.request.auth = new sdk.RequestAuth(thisAuthObject);
    }
    // TODO: Figure out what happens if type!=api-key
    else if (authHelper && authHelper.type === 'api-key') {
      if (authHelper.properties.in === 'header') {
        item.request.addHeader(this.convertToPmHeader(authHelper.properties,
          REQUEST_TYPE.ROOT, PARAMETER_SOURCE.REQUEST, components, options, schemaCache));
        item.request.auth = {
          type: 'noauth'
        };
      }
      else if (authHelper.properties.in === 'query') {
        this.convertToPmQueryParameters(authHelper.properties, REQUEST_TYPE.ROOT,
          components, options, schemaCache).forEach((pmParam) => {
          item.request.url.addQueryParams(pmParam);
        });
        item.request.auth = {
          type: 'noauth'
        };
      }
    }
    else {
      item.request.auth = authHelper;
    }

    // adding query params to postman request url.
    _.forEach(reqParams.query, (queryParam) => {
      this.convertToPmQueryParameters(queryParam, REQUEST_TYPE.ROOT, components, options, schemaCache)
        .forEach((pmParam) => {
          item.request.url.addQueryParams(pmParam);
        });
    });
    item.request.url.query.members.forEach((query) => {
      query.description = _.get(query, 'description.content', '');
      query.value = (typeof query.value === 'object') ? JSON.stringify(query.value) : query.value;
    });
    item.request.url.variables.clear();
    item.request.url.variables.assimilate(this.convertPathVariables('param', pathVarArray, reqParams.path,
      components, options, schemaCache));

    // Making sure description never goes out as an object
    // App / Collection transformer fail with the object syntax
    if (item.request.url.variables.members && item.request.url.variables.members.length > 0) {
      item.request.url.variables.members = _.map(item.request.url.variables.members, (m) => {
        if (typeof m.description === 'object' && m.description.content) {
          m.description = m.description.content;
        }
        return m;
      });
    }

    // adding headers to request from reqParam
    _.forEach(reqParams.header, (header) => {
      item.request.addHeader(this.convertToPmHeader(header, REQUEST_TYPE.ROOT, PARAMETER_SOURCE.REQUEST,
        components, options, schemaCache));
    });

    // adding Request Body and Content-Type header
    if (reqBody) {
      if (reqBody.$ref) {
        reqBody = this.getRefObject(reqBody.$ref, components, options);
      }
      pmBody = this.convertToPmBody(reqBody, REQUEST_TYPE.ROOT, components, options, schemaCache);
      item.request.body = pmBody.body;
      item.request.addHeader(pmBody.contentHeader);
      // extra form headers if encoding is present in request Body.
      // TODO: Show warning for incorrect schema if !pmBody.formHeaders
      pmBody.formHeaders && pmBody.formHeaders.forEach((element) => {
        item.request.addHeader(element);
      });
    }

    // adding responses to request item
    if (operation.responses) {
      let thisOriginalRequest = {},
        convertedResponse;
      _.forOwn(operation.responses, (response, code) => {
        let originalRequestHeaders = [];
        swagResponse = response;
        if (response.$ref) {
          swagResponse = this.getRefObject(response.$ref, components, options);
        }

        // Try and set fields for originalRequest (example.request)
        thisOriginalRequest.method = item.request.method;
        // setting URL
        thisOriginalRequest.url = displayUrl;
        // setting query params
        thisOriginalRequest.url += '?';
        thisOriginalRequest.url += this.convertToPmQueryArray(reqParams, REQUEST_TYPE.EXAMPLE, components,
          options, schemaCache).join('&');
        // setting headers
        _.forEach(reqParams.header, (header) => {
          originalRequestHeaders.push(this.convertToPmHeader(header, REQUEST_TYPE.EXAMPLE,
            PARAMETER_SOURCE.REQUEST, components, options, schemaCache));
        });
        thisOriginalRequest.header = originalRequestHeaders;
        // setting request body
        try {
          exampleRequestBody = this.convertToPmBody(operationItem.properties.requestBody,
            REQUEST_TYPE.EXAMPLE, components, options, schemaCache);
          thisOriginalRequest.body = exampleRequestBody.body ? exampleRequestBody.body.toJSON() : {};
        }
        catch (e) {
          // console.warn('Exception thrown while trying to json-ify body for item.request.body:', item.request.body,
          // 'Exception:', e);
          thisOriginalRequest.body = {};
        }
        convertedResponse = this.convertToPmResponse(swagResponse, code, thisOriginalRequest,
          components, options, schemaCache);
        convertedResponse && item.responses.add(convertedResponse);
      });
    }

    return item;
  },

  /**
   * function to convert an openapi query params object to array of query params
  * @param {*} reqParams openapi query params object
  * @param {*} requestType Specifies whether the request body is of example request or root request
  * @param {object} components - components defined in the OAS spec. These are used to
   * resolve references while generating params.
  * @param {object} options - a standard list of options that's globally passed around. Check options.js for more.
  * @param {object} schemaCache - object storing schemaFaker and schmeResolution caches
  * @returns {*} array of all query params
  */
  convertToPmQueryArray: function(reqParams, requestType, components, options, schemaCache) {
    options = _.merge({}, defaultOptions, options);
    let requestQueryParams = [];
    _.forEach(reqParams.query, (queryParam) => {
      this.convertToPmQueryParameters(queryParam, requestType, components, options, schemaCache).forEach((pmParam) => {
        requestQueryParams.push(pmParam.key + '=' + pmParam.value);
      });
    });
    return requestQueryParams;
  },

  // along with the path object, this also returns the values of the
  // path variable's values
  // also, any endpoint-level params are merged into the returned pathItemObject
  findMatchingRequestFromSchema: function (method, url, schema, options) {
    // first step - get array of requests from schema
    let parsedUrl = require('url').parse(url),
      retVal = [],
      pathToMatch,
      matchedPath,
      matchedPathJsonPath,
      schemaPathItems = schema.paths,
      filteredPathItemsArray = [];

    // Return no matches for invalid url (if unable to decode parsed url)
    try {
      pathToMatch = decodeURI(parsedUrl.pathname);
    }
    catch (e) {
      console.warn(
        'Error decoding request URI endpoint. URI: ', url,
        'Error', e
      );
      return retVal;
    }

    // if pathToMatch starts with '/', we assume it's the correct path
    // if not, we assume the segment till the first '/' is the host
    // this is because a Postman URL like "{{url}}/a/b" will
    // likely have {{url}} as the host segment
    if (!pathToMatch.startsWith('/')) {
      pathToMatch = pathToMatch.substring(pathToMatch.indexOf('/'));
    }

    // Here, only take pathItemObjects that have the right method
    // of those that do, determine a score
    // then just pick that key-value pair from schemaPathItems
    _.forOwn(schemaPathItems, (pathItemObject, path) => {
      if (!pathItemObject) {
        // invalid schema. schema.paths had an invalid entry
        return true;
      }

      if (!pathItemObject.hasOwnProperty(method.toLowerCase())) {
        // the required method was not found at this path
        return true;
      }

      // check if path and pathToMatch match (non-null)
      let schemaMatchResult = this.getPostmanUrlSchemaMatchScore(pathToMatch, path, options);
      if (!schemaMatchResult.match) {
        // there was no reasonable match b/w the postman path and this schema path
        return true;
      }

      filteredPathItemsArray.push({
        path,
        pathItem: pathItemObject,
        matchScore: schemaMatchResult.score,
        pathVars: schemaMatchResult.pathVars,
        // No. of fixed segment matches between schema and postman url path
        // i.e. schema path /user/{userId} and request path /user/{{userId}} has 1 fixed segment match ('user')
        fixedMatchedSegments: schemaMatchResult.fixedMatchedSegments,
        // No. of variable segment matches between schema and postman url path
        // i.e. schema path /user/{userId} and request path /user/{{userId}} has 1 variable segment match ('{userId}')
        variableMatchedSegments: schemaMatchResult.variableMatchedSegments
      });
    });

    // keep endpoints with more fix matched segments first in result
    _.each(_.orderBy(filteredPathItemsArray, ['fixedMatchedSegments', 'variableMatchedSegments'], ['desc']), (fp) => {
      let path = fp.path,
        pathItemObject = fp.pathItem,
        score = fp.matchScore,
        pathVars = fp.pathVars;

      matchedPath = pathItemObject[method.toLowerCase()];
      if (!matchedPath) {
        // method existed at the path, but was a falsy value
        return true;
      }

      matchedPathJsonPath = `$.paths[${path}]`;

      if (!matchedPath.parameters) {
        matchedPath.parameters = [];
      }

      // aggregate local + global parameters for this path
      matchedPath.parameters = _.map(matchedPath.parameters, (commonParam) => {
        // for path-specifix params that are added to the path, have a way to identify them
        // when the schemaPath is required
        // method is lowercased because OAS methods are always lowercase
        commonParam.pathPrefix = `${matchedPathJsonPath}.${method.toLowerCase()}.parameters`;

        return commonParam;
      }).concat(
        _.map(pathItemObject.parameters || [], (commonParam) => {
          // for common params that are added to the path, have a way to identify them
          // when the schemaPath is required
          commonParam.pathPrefix = matchedPathJsonPath + '.parameters';
          return commonParam;
        })
      );

      retVal.push({
        // using path instead of operationId / sumamry since it's widely understood
        name: method + ' ' + path,
        path: matchedPath,
        jsonPath: matchedPathJsonPath + '.' + method.toLowerCase(),
        pathVariables: pathVars,
        score: score
      });

      // code reaching here indicates the given method was not found
      return true;
    });

    return retVal;
  },

  /**
   * Checks if value is postman variable or not
   *
   * @param {*} value - Value to check for
   * @returns {Boolean} postman variable or not
   */
  isPmVariable: function (value) {
    // collection/environment variables are in format - {{var}}
    return _.isString(value) && _.startsWith(value, '{{') && _.endsWith(value, '}}');
  },

  /**
   *
   * @param {String} property - one of QUERYPARAM, PATHVARIABLE, HEADER, BODY, RESPONSE_HEADER, RESPONSE_BODY
   * @param {String} jsonPathPrefix - this will be prepended to all JSON schema paths on the request
   * @param {String} txnParamName - Optional - The name of the param being validated (useful for query params,
   *  req headers, res headers)
   * @param {*} value - the value of the property in the request
   * @param {String} schemaPathPrefix - this will be prepended to all JSON schema paths on the schema
   * @param {Object} openApiSchemaObj - The OpenAPI schema object against which to validate
   * @param {String} parameterSourceOption tells that the schema object is of request or response
   * @param {Object} components - Components in the spec that the schema might refer to
   * @param {Object} options - Global options
   * @param {Object} schemaCache object storing schemaFaker and schmeResolution caches
   * @param {Function} callback - For return
   * @returns {Array} array of mismatches
   */
  checkValueAgainstSchema: function (property, jsonPathPrefix, txnParamName, value, schemaPathPrefix, openApiSchemaObj,
    parameterSourceOption, components, options, schemaCache, callback) {

    let mismatches = [],
      jsonValue,
      humanPropName = propNames[property],
      needJsonMatching = (property === 'BODY' || property === 'RESPONSE_BODY'),
      invalidJson = false,
      valueToUse = value,

      // This is dereferenced schema (converted to JSON schema for validation)
      schema = deref.resolveRefs(openApiSchemaObj, parameterSourceOption, components,
        schemaCache.schemaResolutionCache, PROCESSING_TYPE.VALIDATION, 'example');

    if (needJsonMatching) {
      try {
        jsonValue = JSON.parse(value);
        // If valid JSON is detected, the parsed value should be used
        // to determine mismatches
        valueToUse = jsonValue;
      }
      catch (e) {
        jsonValue = '';
        invalidJson = true;
      }
    }

    // When processing a reference, schema.type could also be undefined
    if (schema && schema.type) {
      if (typeof schemaTypeToJsValidator[schema.type] === 'function') {
        let isCorrectType;

        // Treat unresolved postman collection/environment variable as correct type
        if (options.ignoreUnresolvedVariables && this.isPmVariable(valueToUse)) {
          isCorrectType = true;
        }
        else {
          isCorrectType = schemaTypeToJsValidator[schema.type](valueToUse);
        }

        if (!isCorrectType) {
          // if type didn't match, no point checking for AJV
          let reason = '',
            mismatchObj;

          if (property === 'RESPONSE_BODY' || property === 'BODY') {
            // we don't have names for the body, but there's only one
            reason = 'The ' + humanPropName;
          }
          else if (txnParamName) {
            // for query params, req/res headers, path vars, we have a name. Praise the lord.
            reason = `The ${humanPropName} "${txnParamName}"`;
          }
          else {
            // for query params, req/res headers, path vars, we might not ALWAYS have a name.
            reason = `A ${humanPropName}`;
          }
          reason += ` needs to be of type ${schema.type}, but we found `;
          if (!options.shortValidationErrors) {
            reason += `"${valueToUse}"`;
          }
          else if (invalidJson) {
            reason += 'invalid JSON';
          }
          else if (Array.isArray(valueToUse)) {
            reason += 'an array instead';
          }
          else if (typeof valueToUse === 'object') {
            reason += 'an object instead';
          }
          else {
            reason += `a ${typeof valueToUse} instead`;
          }

          mismatchObj = {
            property,
            transactionJsonPath: jsonPathPrefix,
            schemaJsonPath: schemaPathPrefix,
            reasonCode: 'INVALID_TYPE',
            reason
          };

          if (options.suggestAvailableFixes) {
            mismatchObj.suggestedFix = {
              key: txnParamName,
              actualValue: valueToUse,
              suggestedValue: safeSchemaFaker(openApiSchemaObj || {}, 'example', PROCESSING_TYPE.VALIDATION,
                parameterSourceOption, components, SCHEMA_FORMATS.DEFAULT, options.indentCharacter, schemaCache)
            };
          }

          return callback(null, [mismatchObj]);
        }

        // only do AJV if type is array or object
        // simpler cases are handled by a type check
        if (schema.type === 'array' || schema.type === 'object') {
          let filteredValidationError = validateSchema(schema, valueToUse, options);

          if (!_.isEmpty(filteredValidationError)) {
            let mismatchObj,
              suggestedValue,
              fakedValue = safeSchemaFaker(openApiSchemaObj || {}, 'example', PROCESSING_TYPE.VALIDATION,
                parameterSourceOption, components, SCHEMA_FORMATS.DEFAULT, options.indentCharacter, schemaCache);

            // Show detailed validation mismatches for only request/response body
            if (options.detailedBlobValidation && needJsonMatching) {
              _.forEach(filteredValidationError, (ajvError) => {
                let localSchemaPath = ajvError.schemaPath.replace(/\//g, '.').slice(2),
                  dataPath = ajvError.dataPath || '';

                // discard the leading '.' if it exists
                if (dataPath[0] === '.') {
                  dataPath = dataPath.slice(1);
                }

                mismatchObj = _.assign({
                  property: property,
                  transactionJsonPath: jsonPathPrefix + ajvError.dataPath,
                  schemaJsonPath: schemaPathPrefix + '.' + localSchemaPath
                }, ajvValidationError(ajvError, { property, humanPropName }));

                if (options.suggestAvailableFixes) {
                  mismatchObj.suggestedFix = {
                    key: _.split(dataPath, '.').pop(),
                    actualValue: _.get(valueToUse, dataPath, null),
                    suggestedValue: this.getSuggestedValue(fakedValue, valueToUse, ajvError)
                  };
                }
                mismatches.push(mismatchObj);
              });
            }
            else {
              mismatchObj = {
                reason: `The ${humanPropName} didn\'t match the specified schema`,
                reasonCode: 'INVALID_TYPE'
              };

              // assign proper reason codes for invalid body
              if (property === 'BODY') {
                mismatchObj.reasonCode = 'INVALID_BODY';
              }
              else if (property === 'RESPONSE_BODY') {
                mismatchObj.reasonCode = 'INVALID_RESPONSE_BODY';
              }

              if (options.suggestAvailableFixes) {
                suggestedValue = _.cloneDeep(valueToUse);

                // Apply each fix individually to respect existing values in request
                _.forEach(filteredValidationError, (ajvError) => {
                  let dataPath = ajvError.dataPath || '';

                  // discard the leading '.' if it exists
                  if (dataPath[0] === '.') {
                    dataPath = dataPath.slice(1);
                  }
                  _.set(suggestedValue, dataPath, this.getSuggestedValue(fakedValue, valueToUse, ajvError));
                });

                mismatchObj.suggestedFix = {
                  key: property.toLowerCase(),
                  actualValue: valueToUse,
                  suggestedValue
                };
              }

              mismatches.push(_.assign({
                property: property,
                transactionJsonPath: jsonPathPrefix,
                schemaJsonPath: schemaPathPrefix
              }, mismatchObj));
            }

            // only return AJV mismatches
            return callback(null, mismatches);
          }
          // result passed. No AJV mismatch
        }

        // Schema was not AJV or object
        // Req/Res Body was non-object but content type is application/json
        else if (needJsonMatching) {
          return callback(null, [{
            property,
            transactionJsonPath: jsonPathPrefix,
            schemaJsonPath: schemaPathPrefix,
            reasonCode: 'INVALID_TYPE',
            reason: `The ${humanPropName} needs to be of type object/array, but we found "${valueToUse}"`,
            suggestedFix: {
              key: null,
              actualValue: valueToUse,
              suggestedValue: {} // suggest value to be object
            }
          }]);
        }
      }
      else {
        // unknown schema.type found
        // TODO: Decide how to handle. Log?
      }
    }
    // Schema not defined
    return callback(null, []);

    // if (!schemaTypeToJsValidator[schema.type](value)) {
    //   callback(null, [{
    //     property,
    //     transactionJsonPath: jsonPathPrefix,
    //     schemaJsonPath: schemaPathPrefix,
    //     reasonCode: 'INVALID_TYPE',
    //     reason: `Value must be a token of type ${schema.type}, found ${value}`
    //   }]);
    // }
    // TODO: Further checks for object type
    // else {
    //   callback(null, []);
    // }
  },

  /**
   *
   * @param {*} determinedPathVariables the key/determined-value pairs of the path variables (from Postman)
   * @param {*} transactionPathPrefix the jsonpath for this validation (will be prepended to all identified mismatches)
   * @param {*} schemaPath the applicable pathItem defined at the schema level
   * @param {*} components the components + paths from the OAS spec that need to be used to resolve $refs
   * @param {*} options OAS options
   * @param {*} schemaCache object storing schemaFaker and schmeResolution caches
   * @param {*} callback Callback
   * @returns {array} mismatches (in the callback)
   */
  checkPathVariables: function (
    determinedPathVariables,
    transactionPathPrefix,
    schemaPath,
    components,
    options,
    schemaCache,
    callback) {

    // schema path should have all parameters needed
    // components need to be stored globally
    var mismatchProperty = 'PATHVARIABLE',
      // all path variables defined in this path. acc. to the spec, all path params are required
      schemaPathVariables,
      schemaPathVar;

    if (options.validationPropertiesToIgnore.includes(mismatchProperty)) {
      return callback(null, []);
    }

    schemaPathVariables = _.filter(schemaPath.parameters, (param) => {
      return (param.in === 'path');
    });

    async.map(determinedPathVariables, (pathVar, cb) => {
      let mismatches = [],
        index = _.findIndex(determinedPathVariables, pathVar);

      schemaPathVar = _.find(schemaPathVariables, (param) => {
        return param.name === pathVar.key;
      });

      if (!schemaPathVar) {
        // extra pathVar present in given request.
        if (options.showMissingInSchemaErrors) {
          mismatches.push({
            property: mismatchProperty,
            // not adding the pathVar name to the jsonPath because URL is just a string
            transactionJsonPath: transactionPathPrefix + `[${index}]`,
            schemaJsonPath: null,
            reasonCode: 'MISSING_IN_SCHEMA',
            reason: `The path variable "${pathVar.key}" was not found in the schema`
          });
        }
        return cb(null, mismatches);
      }

      setTimeout(() => {
        if (!(schemaPathVar && schemaPathVar.schema)) {
          // no errors to show if there's no schema present in the spec
          return cb(null, []);
        }

        this.checkValueAgainstSchema(mismatchProperty,
          transactionPathPrefix + `[${index}].value`,
          pathVar.key,
          pathVar.value,
          schemaPathVar.pathPrefix + '[?(@.name==\'' + schemaPathVar.name + '\')]',
          schemaPathVar.schema,
          PARAMETER_SOURCE.REQUEST,
          components, options, schemaCache, cb);
      }, 0);
    }, (err, res) => {
      let mismatches = [],
        mismatchObj;

      if (err) {
        return callback(err);
      }

      // go through required schemaPathVariables, and params that aren't found in the given transaction are errors
      _.each(schemaPathVariables, (pathVar) => {
        if (!_.find(determinedPathVariables, (param) => { return param.key === pathVar.name; })) {
          mismatchObj = {
            property: mismatchProperty,
            transactionJsonPath: transactionPathPrefix,
            schemaJsonPath: pathVar.pathPrefix,
            reasonCode: 'MISSING_IN_REQUEST',
            reason: `The required path variable "${pathVar.name}" was not found in the transaction`
          };

          if (options.suggestAvailableFixes) {
            mismatchObj.suggestedFix = {
              key: pathVar.name,
              actualValue: null,
              suggestedValue: {
                key: pathVar.name,
                value: safeSchemaFaker(pathVar.schema || {}, 'example', PROCESSING_TYPE.VALIDATION,
                  PARAMETER_SOURCE.REQUEST, components, SCHEMA_FORMATS.DEFAULT, options.indentCharacter, schemaCache)
              }
            };
          }
          mismatches.push(mismatchObj);
        }
      });

      // res is an array of mismatches (also an array) from all checkValueAgainstSchema calls
      return callback(null, _.concat(_.flatten(res), mismatches));
    });
  },

  /**
   *
   * @param {*} transaction Transaction with which to compare
   * @param {*} transactionPathPrefix the jsonpath for this validation (will be prepended to all identified mismatches)
   * @param {*} schemaPath the applicable pathItem defined at the schema level
   * @param {*} pathRoute Route to applicable pathItem (i.e. 'GET /users/{userID}')
   * @param {*} options OAS options
   * @param {*} callback Callback
   * @returns {array} mismatches (in the callback)
   */
  checkMetadata(transaction, transactionPathPrefix, schemaPath, pathRoute, options, callback) {
    let expectedReqName,
      expectedReqDesc,
      reqNameMismatch,
      actualReqName = _.get(transaction, 'name'),
      actualReqDesc,
      mismatches = [],
      mismatchObj,
      reqUrl;

    if (!options.validateMetadata) {
      return callback(null, []);
    }

    // handling path templating in request url if any
    // convert all {anything} to {{anything}}
    reqUrl = this.fixPathVariablesInUrl(pathRoute.slice(pathRoute.indexOf('/')));

    // convert all /{{one}}/{{two}} to /:one/:two
    // Doesn't touch /{{file}}.{{format}}
    reqUrl = this.sanitizeUrlPathParams(reqUrl, []).url;

    // description can be one of following two
    actualReqDesc = _.isObject(_.get(transaction, 'request.description')) ?
      _.get(transaction, 'request.description.content') : _.get(transaction, 'request.description');
    expectedReqDesc = schemaPath.description;

    switch (options.requestNameSource) {
      case 'fallback' : {
        // operationId is usually camelcase or snake case
        expectedReqName = schemaPath.summary || utils.insertSpacesInName(schemaPath.operationId) || reqUrl;
        reqNameMismatch = (actualReqName !== expectedReqName);
        break;
      }
      case 'url' : {
        // actual value may differ in conversion as it uses local/global servers info to generate it
        // for now suggest actual path as request name
        expectedReqName = reqUrl;
        reqNameMismatch = !_.endsWith(actualReqName, reqUrl);
        break;
      }
      default : {
        expectedReqName = schemaPath[options.requestNameSource];
        reqNameMismatch = (actualReqName !== expectedReqName);
        break;
      }
    }

    if (reqNameMismatch) {
      mismatchObj = {
        property: 'REQUEST_NAME',
        transactionJsonPath: transactionPathPrefix + '.name',
        schemaJsonPath: null,
        reasonCode: 'INVALID_VALUE',
        reason: 'The request name didn\'t match with specified schema'
      };

      options.suggestAvailableFixes && (mismatchObj.suggestedFix = {
        key: 'name',
        actualValue: actualReqName || null,
        suggestedValue: expectedReqName
      });
      mismatches.push(mismatchObj);
    }

    if (actualReqDesc !== expectedReqDesc) {
      mismatchObj = {
        property: 'REQUEST_DESCRIPTION',
        transactionJsonPath: transactionPathPrefix + '.request.description',
        schemaJsonPath: null,
        reasonCode: 'INVALID_VALUE',
        reason: 'The request description didn\'t match with specified schema'
      };

      options.suggestAvailableFixes && (mismatchObj.suggestedFix = {
        key: 'description',
        actualValue: actualReqDesc || null,
        suggestedValue: expectedReqDesc
      });
      mismatches.push(mismatchObj);
    }
    return callback(null, mismatches);
  },

  checkQueryParams(requestUrl, transactionPathPrefix, schemaPath, components, options,
    schemaCache, callback) {
    let parsedUrl = require('url').parse(requestUrl),
      schemaParams = _.filter(schemaPath.parameters, (param) => { return param.in === 'query'; }),
      requestQueryArray = [],
      requestQueryParams = [],
      mismatchProperty = 'QUERYPARAM',
      urlMalformedError;

    if (options.validationPropertiesToIgnore.includes(mismatchProperty)) {
      return callback(null, []);
    }

    if (!parsedUrl.query) {
      // null query params should be treated as lack of any params
      parsedUrl.query = '';
    }
    requestQueryArray = parsedUrl.query.split('&');

    _.each(requestQueryArray, (rqp) => {
      let parts = rqp.split('='),
        qKey, qVal;

      try {
        qKey = decodeURIComponent(parts[0]);
        qVal = decodeURIComponent(parts.slice(1).join('='));
      }
      catch (err) {
        return (urlMalformedError = err);
      }


      if (qKey.length > 0) {
        requestQueryParams.push({
          key: qKey,
          value: qVal
        });
      }
    });

    if (urlMalformedError) {
      return callback(urlMalformedError);
    }

    return async.map(requestQueryParams, (pQuery, cb) => {
      let mismatches = [],
        index = _.findIndex(requestQueryParams, pQuery);

      const schemaParam = _.find(schemaParams, (param) => { return param.name === pQuery.key; });

      if (!schemaParam) {
        // no schema param found
        if (options.showMissingInSchemaErrors) {
          mismatches.push({
            property: mismatchProperty,
            transactionJsonPath: transactionPathPrefix + `[${index}]`,
            schemaJsonPath: null,
            reasonCode: 'MISSING_IN_SCHEMA',
            reason: `The query parameter ${pQuery.key} was not found in the schema`
          });
        }
        return cb(null, mismatches);
      }

      // query found in spec. check query's schema
      setTimeout(() => {
        if (!schemaParam.schema) {
          // no errors to show if there's no schema present in the spec
          return cb(null, []);
        }
        this.checkValueAgainstSchema(mismatchProperty,
          transactionPathPrefix + `[${index}].value`,
          pQuery.key,
          pQuery.value,
          schemaParam.pathPrefix + '[?(@.name==\'' + schemaParam.name + '\')]',
          schemaParam.schema,
          PARAMETER_SOURCE.REQUEST,
          components, options, schemaCache, cb
        );
      }, 0);
    }, (err, res) => {
      let mismatches = [],
        mismatchObj;

      _.each(_.filter(schemaParams, (q) => { return q.required; }), (qp) => {
        if (!_.find(requestQueryParams, (param) => { return param.key === qp.name; })) {
          mismatchObj = {
            property: mismatchProperty,
            transactionJsonPath: transactionPathPrefix,
            schemaJsonPath: qp.pathPrefix + '[?(@.name==\'' + qp.name + '\')]',
            reasonCode: 'MISSING_IN_REQUEST',
            reason: `The required query parameter "${qp.name}" was not found in the transaction`
          };

          if (options.suggestAvailableFixes) {
            mismatchObj.suggestedFix = {
              key: qp.name,
              actualValue: null,
              suggestedValue: {
                key: qp.name,
                value: safeSchemaFaker(qp.schema || {}, 'example', PROCESSING_TYPE.VALIDATION,
                  PARAMETER_SOURCE.REQUEST, components, SCHEMA_FORMATS.DEFAULT, options.indentCharacter, schemaCache)
              }
            };
          }
          mismatches.push(mismatchObj);
        }
      });
      return callback(null, _.concat(_.flatten(res), mismatches));
    });
  },

  checkRequestHeaders: function (headers, transactionPathPrefix, schemaPath, components, options,
    schemaCache, callback) {
    let schemaHeaders = _.filter(schemaPath.parameters, (param) => { return param.in === 'header'; }),
      mismatchProperty = 'HEADER';

    if (options.validationPropertiesToIgnore.includes(mismatchProperty)) {
      return callback(null, []);
    }
    // 1. for each header, find relevant schemaPath property

    return async.map(headers, (pHeader, cb) => {
      let mismatches = [],
        index = _.findIndex(headers, pHeader);

      const schemaHeader = _.find(schemaHeaders, (header) => { return header.name === pHeader.key; });

      if (!schemaHeader) {
        // no schema header found
        if (options.showMissingInSchemaErrors) {
          mismatches.push({
            property: mismatchProperty,
            transactionJsonPath: transactionPathPrefix + `[${index}]`,
            schemaJsonPath: null,
            reasonCode: 'MISSING_IN_SCHEMA',
            reason: `The header ${pHeader.key} was not found in the schema`
          });
        }
        return cb(null, mismatches);
      }

      // header found in spec. check header's schema
      setTimeout(() => {
        if (!schemaHeader.schema) {
          // no errors to show if there's no schema present in the spec
          return cb(null, []);
        }
        this.checkValueAgainstSchema(mismatchProperty,
          transactionPathPrefix + `[${index}].value`,
          pHeader.key,
          pHeader.value,
          schemaHeader.pathPrefix + '[?(@.name==\'' + schemaHeader.name + '\')]',
          schemaHeader.schema,
          PARAMETER_SOURCE.REQUEST,
          components, options, schemaCache, cb
        );
      }, 0);
    }, (err, res) => {
      let mismatches = [],
        mismatchObj;

      _.each(_.filter(schemaHeaders, (h) => { return h.required; }), (header) => {
        if (!_.find(headers, (param) => { return param.key === header.name; })) {
          mismatchObj = {
            property: mismatchProperty,
            transactionJsonPath: transactionPathPrefix,
            schemaJsonPath: header.pathPrefix + '[?(@.name==\'' + header.name + '\')]',
            reasonCode: 'MISSING_IN_REQUEST',
            reason: `The required header "${header.name}" was not found in the transaction`
          };

          if (options.suggestAvailableFixes) {
            mismatchObj.suggestedFix = {
              key: header.name,
              actualValue: null,
              suggestedValue: {
                key: header.name,
                value: safeSchemaFaker(header.schema || {}, 'example', PROCESSING_TYPE.VALIDATION,
                  PARAMETER_SOURCE.REQUEST, components, SCHEMA_FORMATS.DEFAULT, options.indentCharacter, schemaCache)
              }
            };
          }
          mismatches.push(mismatchObj);
        }
      });
      return callback(null, _.concat(_.flatten(res), mismatches));
    });
  },

  checkResponseHeaders: function (schemaResponse, headers, transactionPathPrefix, schemaPathPrefix,
    components, options, schemaCache, callback) {
    // 0. Need to find relevant response from schemaPath.responses
    let schemaHeaders,
      mismatchProperty = 'RESPONSE_HEADER';

    if (options.validationPropertiesToIgnore.includes(mismatchProperty)) {
      return callback(null, []);
    }

    if (!schemaResponse) {
      // no default response found, we can't call it a mismatch
      return callback(null, []);
    }

    schemaHeaders = schemaResponse.headers;

    return async.map(headers, (pHeader, cb) => {
      let mismatches = [],
        index = _.findIndex(headers, pHeader);

      const schemaHeader = _.get(schemaHeaders, pHeader.key);

      if (!schemaHeader) {
        // no schema header found
        if (options.showMissingInSchemaErrors) {
          mismatches.push({
            property: mismatchProperty,
            transactionJsonPath: transactionPathPrefix + `[${index}]`,
            schemaJsonPath: schemaPathPrefix + '.headers',
            reasonCode: 'MISSING_IN_SCHEMA',
            reason: `The header ${pHeader.key} was not found in the schema`
          });
        }
        return cb(null, mismatches);
      }

      // header found in spec. check header's schema
      setTimeout(() => {
        if (!schemaHeader.schema) {
          // no errors to show if there's no schema present in the spec
          return cb(null, []);
        }
        return this.checkValueAgainstSchema(mismatchProperty,
          transactionPathPrefix + `[${index}].value`,
          pHeader.key,
          pHeader.value,
          schemaPathPrefix + '.headers[' + pHeader.key + ']',
          schemaHeader.schema,
          PARAMETER_SOURCE.RESPONSE,
          components, options, schemaCache, cb
        );
      }, 0);
    }, (err, res) => {
      let mismatches = [],
        mismatchObj;

      _.each(_.filter(schemaHeaders, (h, hName) => {
        h.name = hName;
        return h.required;
      }), (header) => {
        if (!_.find(headers, (param) => { return param.key === header.name; })) {
          mismatchObj = {
            property: mismatchProperty,
            transactionJsonPath: transactionPathPrefix,
            schemaJsonPath: schemaPathPrefix + '.headers[\'' + header.name + '\']',
            reasonCode: 'MISSING_IN_REQUEST',
            reason: `The required response header "${header.name}" was not found in the transaction`
          };

          if (options.suggestAvailableFixes) {
            mismatchObj.suggestedFix = {
              key: header.name,
              actualValue: null,
              suggestedValue: {
                key: header.name,
                value: safeSchemaFaker(header.schema || {}, 'example', PROCESSING_TYPE.VALIDATION,
                  PARAMETER_SOURCE.REQUEST, components, SCHEMA_FORMATS.DEFAULT, options.indentCharacter, schemaCache)
              }
            };
          }
          mismatches.push(mismatchObj);
        }
      });
      callback(null, _.concat(_.flatten(res), mismatches));
    });
  },

  // Only application/json is validated for now
  checkRequestBody: function (requestBody, transactionPathPrefix, schemaPathPrefix, schemaPath,
    components, options, schemaCache, callback) {
    // check for body modes
    // TODO: The application/json can be anything that's application/*+json
    let jsonSchemaBody = _.get(schemaPath, ['requestBody', 'content', 'application/json', 'schema']),
      mismatchProperty = 'BODY';

    if (options.validationPropertiesToIgnore.includes(mismatchProperty)) {
      return callback(null, []);
    }

    // only raw for now
    if (requestBody && requestBody.mode === 'raw' && jsonSchemaBody) {
      setTimeout(() => {
        return this.checkValueAgainstSchema(mismatchProperty,
          transactionPathPrefix,
          null, // no param name for the request body
          requestBody.raw,
          schemaPathPrefix + '.requestBody.content[application/json].schema',
          jsonSchemaBody,
          PARAMETER_SOURCE.REQUEST,
          components,
          _.extend({}, options, { shortValidationErrors: true }),
          schemaCache,
          callback
        );
      }, 0);
    }
    else {
      return callback(null, []);
    }
  },

  checkResponseBody: function (schemaResponse, body, transactionPathPrefix, schemaPathPrefix,
    components, options, schemaCache, callback) {
    let schemaContent = _.get(schemaResponse, ['content', 'application/json', 'schema']),
      mismatchProperty = 'RESPONSE_BODY';

    if (options.validationPropertiesToIgnore.includes(mismatchProperty)) {
      return callback(null, []);
    }

    if (!schemaContent) {
      // no specific or default response with application/json
      // return callback(null, [{
      //   property: mismatchProperty,
      //   transactionJsonPath: transactionPathPrefix,
      //   schemaJsonPath: null,
      //   reasonCode: 'BODY_SCHEMA_NOT_FOUND',
      //   reason: 'No JSON schema found for this response'
      // }]);

      // cannot show mismatches if the schema didn't have any application/JSON response
      return callback(null, []);
    }

    setTimeout(() => {
      return this.checkValueAgainstSchema(mismatchProperty,
        transactionPathPrefix,
        null, // no param name for the response body
        body,
        schemaPathPrefix + '.content[application/json].schema',
        schemaContent,
        PARAMETER_SOURCE.RESPONSE,
        components,
        _.extend({}, options, { shortValidationErrors: true }),
        schemaCache,
        callback
      );
    }, 0);
  },

  checkResponses: function (responses, transactionPathPrefix, schemaPathPrefix, schemaPath,
    components, options, schemaCache, cb) {
    // responses is an array of repsonses recd. for one Postman request
    // we've already determined the schemaPath against which all responses need to be validated
    // loop through all responses
    // for each response, find the appropriate response from schemaPath, and then validate response body and headers
    async.map(responses, (response, responseCallback) => {
      let thisResponseCode = response.code,
        thisSchemaResponse = _.get(schemaPath, ['responses', thisResponseCode]),
        responsePathPrefix = thisResponseCode;
      // find this code from the schemaPath
      if (!thisSchemaResponse) {
        // could not find an appropriate response for this code. check default?
        thisSchemaResponse = _.get(schemaPath, ['responses', 'default']);
        responsePathPrefix = 'default';
      }

      if (!thisSchemaResponse) {
        // still didn't find a response
        responseCallback(null);
      }
      else {
        // check headers and body
        async.parallel({
          headers: (cb) => {
            this.checkResponseHeaders(thisSchemaResponse, response.header,
              transactionPathPrefix + '[' + response.id + '].header',
              schemaPathPrefix + '.responses.' + responsePathPrefix, components, options, schemaCache, cb);
          },
          body: (cb) => {
            // assume it's JSON at this point
            this.checkResponseBody(thisSchemaResponse, response.body,
              transactionPathPrefix + '[' + response.id + '].body',
              schemaPathPrefix + '.responses.' + responsePathPrefix, components, options, schemaCache, cb);
          }
        }, (err, result) => {
          return responseCallback(null, {
            id: response.id,
            matched: (result.body.length === 0 && result.headers.length === 0),
            mismatches: result.body.concat(result.headers)
          });
        });
      }
    }, (err, result) => {
      var retVal = _.keyBy(_.reject(result, (ai) => { return !ai; }), 'id');
      return cb(null, retVal);
    });
  },

  /**
   * @param {string} postmanPath - parsed path (exclude host and params) from the Postman request
   * @param {string} schemaPath - schema path from the OAS spec (exclude servers object)
   * @param {object} options - a standard list of options that's globally passed around. Check options.js for more.
   * @returns {*} score + match + pathVars - higher score - better match. null - no match
   */
  getPostmanUrlSchemaMatchScore: function (postmanPath, schemaPath, options) {
    var postmanPathArr = _.reject(postmanPath.split('/'), (segment) => {
        return segment === '';
      }),
      schemaPathArr = _.reject(schemaPath.split('/'), (segment) => {
        return segment === '';
      }),
      matchedPathVars = null,
      maxScoreFound = -Infinity,
      anyMatchFound = false,
      fixedMatchedSegments,
      variableMatchedSegments,
      postmanPathSuffixes = [];

    // get array with all suffixes of postmanPath
    // if postmanPath = {{url}}/a/b, the suffix array is [ [{{url}}, a, b] , [a, b] , [b]]
    for (let i = postmanPathArr.length; i > 0; i--) {
      // i will be 3, 2, 1
      postmanPathSuffixes.push(postmanPathArr.slice(-i));

      break; // we only want one item in the suffixes array for now
    }

    // for each suffx, calculate score against the schemaPath
    // the schema<>postman score is the sum
    _.each(postmanPathSuffixes, (pps) => {
      let suffixMatchResult = this.getPostmanUrlSuffixSchemaScore(pps, schemaPathArr, options);
      if (suffixMatchResult.match && suffixMatchResult.score > maxScoreFound) {
        maxScoreFound = suffixMatchResult.score;
        matchedPathVars = suffixMatchResult.pathVars;
        // No. of fixed segment matches between schema and postman url path
        fixedMatchedSegments = suffixMatchResult.fixedMatchedSegments;
        // No. of variable segment matches between schema and postman url path
        variableMatchedSegments = suffixMatchResult.variableMatchedSegments;
        anyMatchFound = true;
      }
    });

    if (anyMatchFound) {
      return {
        match: true,
        score: maxScoreFound,
        pathVars: matchedPathVars,
        fixedMatchedSegments,
        variableMatchedSegments
      };
    }
    return {
      match: false
    };
  },

  /**
   * @param {*} pmSuffix - Collection request's path suffix array
   * @param {*} schemaPath - schema operation's path suffix array
   * @param {object} options - a standard list of options that's globally passed around. Check options.js for more.
   * @returns {*} score - null of no match, int for match. higher value indicates better match
   * You get points for the number of URL segments that match
   * You are penalized for the number of schemaPath segments that you skipped
   */
  getPostmanUrlSuffixSchemaScore: function (pmSuffix, schemaPath, options) {
    let mismatchFound = false,
      variables = [],
      minLength = Math.min(pmSuffix.length, schemaPath.length),
      sMax = schemaPath.length - 1,
      pMax = pmSuffix.length - 1,
      matchedSegments = 0,
      // No. of fixed segment matches between schema and postman url path
      fixedMatchedSegments = 0,
      // No. of variable segment matches between schema and postman url path
      variableMatchedSegments = 0;

    if (options.strictRequestMatching && pmSuffix.length !== schemaPath.length) {
      return {
        match: false,
        score: null,
        pathVars: []
      };
    }

    // start from the last segment of both
    // segments match if the schemaPath segment is {..} or the postmanPathStr is :<anything> or {{anything}}
    // for (let i = pmSuffix.length - 1; i >= 0; i--) {
    for (let i = 0; i < minLength; i++) {
      if (
        (schemaPath[sMax - i] === pmSuffix[pMax - i]) || // exact match
        (schemaPath[sMax - i].startsWith('{') && schemaPath[sMax - i].endsWith('}')) || // schema segment is a pathVar
        (pmSuffix[pMax - i].startsWith(':')) || // postman segment is a pathVar
        (this.isPmVariable(pmSuffix[pMax - i])) // postman segment is an env/collection var
      ) {

        // for variable match increase variable matched segments count (used for determining order for multiple matches)
        if (
          (schemaPath[sMax - i].startsWith('{') && schemaPath[sMax - i].endsWith('}')) && // schema segment is a pathVar
          ((pmSuffix[pMax - i].startsWith(':')) || // postman segment is a pathVar
            (this.isPmVariable(pmSuffix[pMax - i]))) // postman segment is an env/collection var
        ) {
          variableMatchedSegments++;
        }
        // for exact match increase fix matched segments count (used for determining order for multiple matches)
        else if (schemaPath[sMax - i] === pmSuffix[pMax - i]) {
          fixedMatchedSegments++;
        }

        // add a matched path variable only if the schema one was a pathVar
        if (schemaPath[sMax - i].startsWith('{') && schemaPath[sMax - i].endsWith('}')) {
          variables.push({
            key: schemaPath[sMax - i].substring(1, schemaPath[sMax - i].length - 1),
            value: pmSuffix[pMax - i]
          });
        }
        matchedSegments++;
      }
      else {
        // there was one segment for which there was no mismatch
        mismatchFound = true;
        break;
      }
    }

    if (!mismatchFound) {
      return {
        match: true,
        // schemaPath endsWith postman path suffix
        // score is length of the postman path array + schema array - length difference
        // the assumption is that a longer path matching a longer path is a higher score, with
        // penalty for any length difference
        // schemaPath will always be > postmanPathSuffix because SchemaPath ands with pps
        score: ((2 * matchedSegments) / (schemaPath.length + pmSuffix.length)),
        fixedMatchedSegments,
        variableMatchedSegments,
        pathVars: variables
      };
    }
    return {
      match: false,
      score: null,
      pathVars: []
    };
  },

  /**
<<<<<<< HEAD
   * This function extracts suggested value from faked value at Ajv mismatch path (dataPath)
   *
   * @param {*} fakedValue Faked value by jsf
   * @param {*} actualValue Actual value in transaction
   * @param {*} ajvValidationErrorObj Ajv error for which fix is suggested
   * @returns {*} Suggested Value
   */
  getSuggestedValue: function (fakedValue, actualValue, ajvValidationErrorObj) {
    var suggestedValue,
      tempSuggestedValue,
      dataPath = ajvValidationErrorObj.dataPath || '',
      targetActualValue = _.get(actualValue, dataPath, {}),
      targetFakedValue = _.get(fakedValue, dataPath, {});

    // discard the leading '.' if it exists
    if (dataPath[0] === '.') {
      dataPath = dataPath.slice(1);
    }

    switch (ajvValidationErrorObj.keyword) {

      // to do: check for minItems, maxItems

      case 'minProperties':
        suggestedValue = _.assign({}, targetActualValue,
          _.pick(targetFakedValue, _.difference(_.keys(targetFakedValue), _.keys(targetActualValue))));
        break;

      case 'maxProperties':
        suggestedValue = _.pick(targetActualValue, _.intersection(_.keys(targetActualValue), _.keys(targetFakedValue)));
        break;

      case 'required':
        suggestedValue = _.assign({}, targetActualValue,
          _.pick(targetFakedValue, ajvValidationErrorObj.params.missingProperty));
        break;

      case 'minItems':
        suggestedValue = _.concat(targetActualValue, _.slice(targetFakedValue, targetActualValue.length));
        break;

      case 'maxItems':
        suggestedValue = _.slice(targetActualValue, 0, ajvValidationErrorObj.params.limit);
        break;

      case 'uniqueItems':
        tempSuggestedValue = _.cloneDeep(targetActualValue);
        tempSuggestedValue[ajvValidationErrorObj.params.j] = _.last(targetFakedValue);
        suggestedValue = tempSuggestedValue;
        break;

      // Keywords: minLength, maxLength, format, minimum, maximum, type, multipleOf, pattern
      default:
        suggestedValue = _.get(fakedValue, dataPath, null);
        break;
    }

    return suggestedValue;
=======
   * @param {Object} schemaPaths - OpenAPI Paths object
   * @param {Array} matchedEndpoints - All matched endpoints
   * @returns {Array} - Array of all MISSING_ENDPOINT objects
   */
  getMissingSchemaEndpoints: function (schemaPaths, matchedEndpoints) {
    let endpoints = [],
      schemaJsonPath;

    _.forEach(schemaPaths, (schemaPathObj, schemaPath) => {
      _.forEach(_.keys(schemaPathObj), (pathKey) => {
        schemaJsonPath = `$.paths[${schemaPath}].${_.toLower(pathKey)}`;
        if (METHODS.includes(pathKey) && !matchedEndpoints.includes(schemaJsonPath)) {
          endpoints.push({
            property: 'ENDPOINT',
            transactionJsonPath: null,
            schemaJsonPath,
            reasonCode: 'MISSING_ENDPOINT',
            reason: `The endpoint "${_.toUpper(pathKey)} ${schemaPath}" is missing in collection`,
            endpoint: {
              method: _.toUpper(pathKey),
              path: schemaPath
            }
          });
        }
      });
    });
    return endpoints;
>>>>>>> 8626dce8
  }
};<|MERGE_RESOLUTION|>--- conflicted
+++ resolved
@@ -3215,7 +3215,6 @@
   },
 
   /**
-<<<<<<< HEAD
    * This function extracts suggested value from faked value at Ajv mismatch path (dataPath)
    *
    * @param {*} fakedValue Faked value by jsf
@@ -3274,7 +3273,9 @@
     }
 
     return suggestedValue;
-=======
+  },
+
+  /**
    * @param {Object} schemaPaths - OpenAPI Paths object
    * @param {Array} matchedEndpoints - All matched endpoints
    * @returns {Array} - Array of all MISSING_ENDPOINT objects
@@ -3302,6 +3303,5 @@
       });
     });
     return endpoints;
->>>>>>> 8626dce8
   }
 };