const _ = require('lodash');

module.exports = {
  // default options
  // if mode=document, returns an array of name/id/default etc.

  /**
   * name - human-readable name for the option
   * id - key to pass the option with
   * type - boolean or enum for now
   * default - the value that's assumed if not specified
   * availableOptions - allowed values (only for type=enum)
   * description - human-readable description of the item
   * external - whether the option is settable via the API
   *
   * @param {string} [mode='document'] Describes use-case. 'document' will return an array
   * with all options being described. 'use' will return the default values of all options
   * @returns {mixed} An array or object (depending on mode) that describes available options
   */
  getOptions: function(mode = 'document') {
    let optsArray = [
      {
        name: 'Set request name source',
        id: 'requestNameSource',
        type: 'enum',
        default: 'fallback',
        availableOptions: ['url', 'fallback'],
        description: 'Option for setting source for a request name',
        external: true
      },
      {
        name: 'Set indent character',
        id: 'indentCharacter',
        type: 'enum',
        default: 'Space',
        availableOptions: ['Space', 'Tab'],
        description: 'Option for setting indentation character',
        external: true
      },
      {
        name: 'Toggle for collapsing folder for long routes',
        id: 'collapseFolders',
        type: 'boolean',
        default: true,
        description: 'Determines whether the importer should attempt to collapse redundant folders into one.' +
         ' Folders are redundant if they have only one child element, and don\'t' +
         ' have any folder-level data to persist.',
        external: true
      },
      {
        name: 'Set root request parameters type',
        id: 'requestParametersResolution',
        type: 'enum',
        default: 'schema',
        availableOptions: ['example', 'schema'],
        description: 'Determines how request parameters (query parameters, path parameters, headers, or the request' +
         ' body) should be generated. Setting this to schema will cause the importer to use parameter\'s' +
         ' [schema](https://github.com/OAI/OpenAPI-Specification/blob/master/versions/3.0.2.md#schemaObject)' +
         ' as an indicator; example will cause the' +
         ' [example](https://github.com/OAI/OpenAPI-Specification/blob/master/versions/3.0.2.md#exampleObject)' +
         ' (if provided) to be picked up.',
        external: true
      },
      {
        name: 'Set example request and response parameters type',
        id: 'exampleParametersResolution',
        type: 'enum',
        default: 'example',
        availableOptions: ['example', 'schema'],
        description: 'Determines how response parameters (query parameters, path parameters, headers, or the response' +
        ' body) should be generated. Setting this to schema will cause the importer to use parameter\'s' +
        ' [schema](https://github.com/OAI/OpenAPI-Specification/blob/master/versions/3.0.2.md#schemaObject)' +
        ' as an indicator; example will cause the' +
        ' [example](https://github.com/OAI/OpenAPI-Specification/blob/master/versions/3.0.2.md#exampleObject)' +
        ' (if provided) to be picked up.',
        external: true
      },
      {
        name: 'Set folder strategy',
        id: 'folderStrategy',
        type: 'enum',
        default: 'paths',
        availableOptions: ['paths', 'tags'],
        description: 'Determines whether the importer should attempt to create the folders according' +
         ' to paths or tags which are given in the spec.',
        external: true
      },
      {
        name: 'Enable Schema Faking',
        id: 'schemaFaker',
        type: 'boolean',
        default: true,
        description: 'Whether or not schemas should be faked.',
        external: false
      },
      {
        name: 'Short error messages during request <> schema validation',
        id: 'shortValidationErrors',
        type: 'boolean',
        default: false,
        description: 'Whether detailed error messages are required for request <> schema validation operations',
        external: false
      },
      {
        name: 'Properties to ignore during validation',
        id: 'validationPropertiesToIgnore',
        type: 'array',
        default: [],
        description: 'Specific properties (parts of a request/response pair) to ignore during validation.' +
          ' Must be sent as an array of strings. Valid inputs in the array: PATHVARIABLE, QUERYPARAM,' +
          ' HEADER, BODY, RESPONSE_HEADER, RESPONSE_BODY',
        external: false
      },
      {
        name: 'Whether MISSING_IN_SCHEMA mismatches should be returned',
        id: 'showMissingInSchemaErrors',
        type: 'boolean',
        default: false,
        description: 'MISSING_IN_SCHEMA indicates that an extra parameter was included in the request. For most ' +
          'use cases, this need not be considered an error.',
<<<<<<< HEAD
        external: false
=======
        external: true
      },
      {
        name: 'Show detailed body validation messages',
        id: 'detailedBlobValidation',
        type: 'boolean',
        default: false,
        description: 'Determines whether to show detailed mismatch information for application/json content ' +
          'in the request/response body',
        external: true
>>>>>>> 55c6586c
      }
    ];

    if (mode === 'use') {
      // options to be used as default kv-pairs
      let defOptions = {};
      _.each(optsArray, (opt) => {
        // special handling for indent character as in documentation it states `Tab` and `Space`
        // but for the generation mode, we need actual values
        if (opt.id === 'indentCharacter') {
          defOptions[opt.id] = opt.default === 'Tab' ? '\t' : ' ';
        }
        else {
          defOptions[opt.id] = opt.default;
        }
      });
      return defOptions;
    }

    // options to be used as documentation
    return _.filter(optsArray, (opt) => {
      // only return options that are externally controllable
      return opt.external === true;
    });
  }
};<|MERGE_RESOLUTION|>--- conflicted
+++ resolved
@@ -118,10 +118,7 @@
         default: false,
         description: 'MISSING_IN_SCHEMA indicates that an extra parameter was included in the request. For most ' +
           'use cases, this need not be considered an error.',
-<<<<<<< HEAD
         external: false
-=======
-        external: true
       },
       {
         name: 'Show detailed body validation messages',
@@ -131,7 +128,6 @@
         description: 'Determines whether to show detailed mismatch information for application/json content ' +
           'in the request/response body',
         external: true
->>>>>>> 55c6586c
       }
     ];
 
