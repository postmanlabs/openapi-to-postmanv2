
![postman icon](https://raw.githubusercontent.com/postmanlabs/postmanlabs.github.io/develop/global-artefacts/postman-logo%2Btext-320x132.png)

*Supercharge your API workflow.*
*Modern software is built on APIs. Postman helps you develop APIs faster.*

# OpenAPI 3.0 to Postman Collection v2.1.0 Converter

[![Build Status](https://travis-ci.org/postmanlabs/openapi-to-postman.svg?branch=master)](https://travis-ci.org/postmanlabs/openapi-to-postman)

#### Contents

1. [Getting Started](#getting-started)
2. [Using the converter as a NodeJS module](#using-the-converter-as-a-nodejs-module)
    1. [Convert Function](#convert)
    2. [Options](#options)
    3. [ConversionResult](#conversionresult)
    4. [Sample usage](#sample-usage)
    5. [Validate function](#validate-function)
3. [Command Line Interface](#command-line-interface)
    1. [Options](#options)
    2. [Usage](#usage)
4. [Conversion Schema](#conversion-schema)
5. [Postman test suite generation options](#postman-test-suite-generation-options)

---

## Getting Started

To use the converter as a Node module, you need to have a copy of the NodeJS runtime. The easiest way to do this is through npm. If you have NodeJS installed you have npm installed as well.

```terminal
$ npm install openapi-to-postmanv2
```


## Using the converter as a NodeJS module

In order to use the convert in your node application, you need to import the package using `require`.

```javascript
var Converter = require('openapi-to-postmanv2')
```

The converter provides the following functions:

### Convert

The convert function takes in your OpenAPI specification ( YAML / JSON ) and converts it to a Postman collection.

Signature: `convert (data, options, callback);`

**data:**

```javascript
{ type: 'file', data: 'filepath' }
OR
{ type: 'string', data: '<entire OpenAPI string - JSON or YAML>' }
OR
{ type: 'json', data: OpenAPI-JS-object }
```

**options:**
```javascript
{
  schemaFaker: true,
  requestNameSource: 'fallback',
  indentCharacter: ' '
}
/*
All three properties are optional. Check the options section below for possible values for each option.
*/
```

**callback:**
```javascript
function (err, result) {
  /*
  result = {
    result: true,
    output: [
      {
        type: 'collection',
        data: {..collection object..}
      }
    ]
  }
  */
}
```

### Options:

Check out complete list of options and their usage at [OPTIONS.md](/OPTIONS.md)

### ConversionResult

- `result` - Flag responsible for providing a status whether the conversion was successful or not

- `reason` - Provides the reason for an unsuccessful conversion, defined only if result: false

- `output` - Contains an array of Postman objects, each one with a `type` and `data`. The only type currently supported is `collection`.



### Sample Usage:
```javascript
var fs = require('fs'),

Converter = require('openapi-to-postmanv2'),
openapiData = fs.readFileSync('sample-spec.yaml', {encoding: 'UTF8'});

Converter.convert({ type: 'string', data: openapiData },
  {}, (err, conversionResult) => {
    if (!conversionResult.result) {
      console.log('Could not convert', conversionResult.reason);
    }
    else {
      console.log('The collection object is: ', conversionResult.output[0].data);
    }
  }
);
```

### Validate Function

The validate function is meant to ensure that the data that is being passed to the [convert function](#convert-function) is a valid JSON object or a valid (YAML/JSON) string.

The validate function is synchronous and returns a status object which conforms to the following schema

#### Validation object schema

```javascript
{
  type: 'object',
  properties: {
    result: { type: 'boolean'},
    reason: { type: 'string' }
  },
  required: ['result']
}
```

##### Validation object explanation
- `result` - true if the data looks like OpenAPI and can be passed to the convert function

- `reason` - Provides a reason for an unsuccessful validation of the specification


## Command Line Interface

The converter can be used as a CLI tool as well. The following [command line options](#options) are available.

`openapi2postmanv2 [options]`

### Options
- `-V`, `--version`
  Specifies the version of the converter

- `-s <source>`, `--spec <source>`
  Used to specify the OpenAPI specification (file path) which is to be converted

- `-o <destination>`, `--output <destination>`
  Used to specify the destination file in which the collection is to be written

- `-t`, `--test`
  Used to test the collection with an in-built sample specification

- `-p`, `--pretty`
  Used to pretty print the collection object while writing to a file

<<<<<<< HEAD
- `-c <config>`, `--config <config>`
  Used to supply options to the converter

- `-g <generate>`, `--generate <generate>`
  Used to generate postman tests given the JSON file with test options

- `-h`, `--help`
=======
- `-O`, `--options`
  Used to supply options to the converter, for complete options details see [here](/OPTIONS.md)

- `-c`, `--options-config`  
  Used to supply options to the converter through config file, for complete options details see [here](/OPTIONS.md)

- `-h`, `--help`  
>>>>>>> b312d635
  Specifies all the options along with a few usage examples on the terminal


### Usage

**Sample usage examples of the converter CLI**


- Takes a specification (spec.yaml) as an input and writes to a file (collection.json) with pretty printing and using  provided options
```terminal
$ openapi2postmanv2 -s spec.yaml -o collection.json -p -O folderStrategy=Tags,includeAuthInfoInExample=false
```

- Testing the converter
```terminal
$ openapi2postmanv2 --test
```

- Generating additional postman tests for the OpenAPi specification
```terminal
$ openapi2postmanv2 -s spec.yaml -o collection.json -p -g postman-testsuite.json
```

## Conversion Schema

| *postman* | *openapi* | *options* | *examples* |
| --- | --- | :---: | :--- |
| collectionName | info.title | - |  |
| description | info.description + info.contact | - |  |
| collectionVariables| server.variables + pathVariables | - |  |
| folderName | paths.path | - |  |
| requestName | operationItem(method).operationId | default(operationId)-(`requestName`)enum['operationId','summary','url'] |  |
| request.method | path.method | - |  |
| request.headers | parameter (`in = header`) | - | [link](#Header/Path-param-conversion-example) |
| request.body | operationItem(method).requestBody | - |  |
| request.url.raw | server.url (path level server >> openapi server) + path | - |  |
| request.url.variables | parameter (`in = path`) | - | [link](#Header/Path-param-conversion-example) |
| request.url.params | parameter (`in = query`) | - | {"key": param.name, "value": [link](https://github.com/OAI/OpenAPI-Specification/blob/master/versions/3.0.1.md#style-examples)}|
| api_key in (query or header) | components.securitySchemes.api_key | - ||

## Postman test suite generation options

This CLI option will provide the option to add basic Postman test and/or add manual defined Postman tests.
The goal is to allow easy usage of OpenApi based generated Postman collections with integrated tests, ready to be used
by the Newman test runner.

To generate the tests, define a JSON file like the example (postman-testsuite.json) below and run the CLI with the --generate option.

```terminal
$ openapi2postmanv2 -s spec.yaml -o collection.json -p -g postman-testsuite.json
```

Current postman-testsuite JSON properties

```JSON
{
  "version": 1.0,
  "generateTests": {
    "responseChecks": {
      "StatusSuccess": {
        "enabled": true
      },
      "responseTime": {
        "enabled": true,
        "maxMs": 300
      },
      "contentType": {
        "enabled": true
      },
      "jsonBody": {
        "enabled": true
      },
      "schemaValidation": {
        "enabled": true
      }
    }
  },
  "extendTests": [
    {
      "openApiOperationId": "get-lists",
      "tests": [
        "pm.test('200 ok', function(){pm.response.to.have.status(200);});",
        "pm.test('check userId after create', function(){Number.isInteger(responseBody);});"
      ]
    }
  ]
}
```

The JSON test suite format consists out of 3 parts:
- **version** : which refers the JSON test suite version
(not relevant but might handy for future backward compatibility options).
- **generateTests** : which refers the default available generated postman tests.
The default tests are grouped per type (response, request)
  - **responseChecks** : All response basic checks. (For now we have only included response checks).
  - **limitOperations**: refers to a list of operation IDs for which tests will be generated. (Default not set, so test will be generated for **all** operations).
- **extendTests**:  which refers the custom additions of manual created postman tests.
The manual tests are added during generation. The tests are mapped based on the OpenApi operationId.
Anything added in `tests` array, will be added to the postman test scripts.
  - **openApiOperationId (String)** : Reference to the OpenApi operationId for which the tests will be extended
  - **tests (Array)** : Array of additional postman test scripts.
  - **responseChecks (array)** : Extends the generateTests `responseChecks` (see [Postman test suite properties](#postman-test-suite-properties)) with specifics for the openApiOperationId.
  - **overwrite (Boolean true/false)** : Resets all generateTests and overwrites them with the defined tests from the `tests` array.
  Default: false

See "postman-testsuite-advanced.json" file for an advanced example of the setting options.

## Postman test suite properties

Version 1.0

| name                                | id                  | type    | default/0 | availableOptions/0 | availableOptions/1 | description                                                                                                                                                  | external | usage/0         |
|-------------------------------------|---------------------|---------|-----------|--------------------|--------------------|--------------------------------------------------------------------------------------------------------------------------------------------------------------|----------|-----------------|
| Response status success (2xx) check | StatusSuccess       | boolean | false     | enabled            |                    | Adds the check if the response of the postman request return a 2xx                                                                                           | true     | TEST GENERATION |
| Response time check                 | responseTime        | boolean | false     | enabled            | maxMs 300          | Adds the check if the response of the postman request is within a number of ms.                                                                              | true     | TEST GENERATION |
| Response content-type check         | contentType         | boolean | false     | enabled            |                    | Adds the check if the postman response header is matching the expected content-type defined in the OpenApi spec.                                             | true     | TEST GENERATION |
| Response JSON body format check     | jsonBody            | boolean | false     | enabled            |                    | Adds the check if the postman response body is matching the expected content-type defined in the OpenApi spec.                                               | true     | TEST GENERATION |
| Response Schema validation check    | schemaValidation    | boolean | false     | enabled            |                    | Adds the check if the postman response body is matching the JSON schema defined in the OpenApi spec. The JSON schema is inserted inline in the postman test. | true     | TEST GENERATION |
| Response Header presence check      | headersPresent      | boolean | false     | enabled            |                    | Adds the check if the postman response header has the header names present, like defined in the OpenApi spec.                                                | true     | TEST GENERATION |<|MERGE_RESOLUTION|>--- conflicted
+++ resolved
@@ -21,7 +21,7 @@
     1. [Options](#options)
     2. [Usage](#usage)
 4. [Conversion Schema](#conversion-schema)
-5. [Postman test suite generation options](#postman-test-suite-generation-options)
+5. [Postman test suite generation options](/OPTIONS.md)
 
 ---
 
@@ -169,23 +169,16 @@
 - `-p`, `--pretty`
   Used to pretty print the collection object while writing to a file
 
-<<<<<<< HEAD
-- `-c <config>`, `--config <config>`
-  Used to supply options to the converter
-
-- `-g <generate>`, `--generate <generate>`
-  Used to generate postman tests given the JSON file with test options
-
-- `-h`, `--help`
-=======
 - `-O`, `--options`
   Used to supply options to the converter, for complete options details see [here](/OPTIONS.md)
 
-- `-c`, `--options-config`  
+- `-c`, `--options-config`
   Used to supply options to the converter through config file, for complete options details see [here](/OPTIONS.md)
 
-- `-h`, `--help`  
->>>>>>> b312d635
+`-g <generate>`, `--generate <generate>`
+  Used to generate postman tests given the JSON file with test options, for complete options details see [here](/TESTGENERAION.md)
+
+- `-h`, `--help`
   Specifies all the options along with a few usage examples on the terminal
 
 
@@ -224,84 +217,4 @@
 | request.url.raw | server.url (path level server >> openapi server) + path | - |  |
 | request.url.variables | parameter (`in = path`) | - | [link](#Header/Path-param-conversion-example) |
 | request.url.params | parameter (`in = query`) | - | {"key": param.name, "value": [link](https://github.com/OAI/OpenAPI-Specification/blob/master/versions/3.0.1.md#style-examples)}|
-| api_key in (query or header) | components.securitySchemes.api_key | - ||
-
-## Postman test suite generation options
-
-This CLI option will provide the option to add basic Postman test and/or add manual defined Postman tests.
-The goal is to allow easy usage of OpenApi based generated Postman collections with integrated tests, ready to be used
-by the Newman test runner.
-
-To generate the tests, define a JSON file like the example (postman-testsuite.json) below and run the CLI with the --generate option.
-
-```terminal
-$ openapi2postmanv2 -s spec.yaml -o collection.json -p -g postman-testsuite.json
-```
-
-Current postman-testsuite JSON properties
-
-```JSON
-{
-  "version": 1.0,
-  "generateTests": {
-    "responseChecks": {
-      "StatusSuccess": {
-        "enabled": true
-      },
-      "responseTime": {
-        "enabled": true,
-        "maxMs": 300
-      },
-      "contentType": {
-        "enabled": true
-      },
-      "jsonBody": {
-        "enabled": true
-      },
-      "schemaValidation": {
-        "enabled": true
-      }
-    }
-  },
-  "extendTests": [
-    {
-      "openApiOperationId": "get-lists",
-      "tests": [
-        "pm.test('200 ok', function(){pm.response.to.have.status(200);});",
-        "pm.test('check userId after create', function(){Number.isInteger(responseBody);});"
-      ]
-    }
-  ]
-}
-```
-
-The JSON test suite format consists out of 3 parts:
-- **version** : which refers the JSON test suite version
-(not relevant but might handy for future backward compatibility options).
-- **generateTests** : which refers the default available generated postman tests.
-The default tests are grouped per type (response, request)
-  - **responseChecks** : All response basic checks. (For now we have only included response checks).
-  - **limitOperations**: refers to a list of operation IDs for which tests will be generated. (Default not set, so test will be generated for **all** operations).
-- **extendTests**:  which refers the custom additions of manual created postman tests.
-The manual tests are added during generation. The tests are mapped based on the OpenApi operationId.
-Anything added in `tests` array, will be added to the postman test scripts.
-  - **openApiOperationId (String)** : Reference to the OpenApi operationId for which the tests will be extended
-  - **tests (Array)** : Array of additional postman test scripts.
-  - **responseChecks (array)** : Extends the generateTests `responseChecks` (see [Postman test suite properties](#postman-test-suite-properties)) with specifics for the openApiOperationId.
-  - **overwrite (Boolean true/false)** : Resets all generateTests and overwrites them with the defined tests from the `tests` array.
-  Default: false
-
-See "postman-testsuite-advanced.json" file for an advanced example of the setting options.
-
-## Postman test suite properties
-
-Version 1.0
-
-| name                                | id                  | type    | default/0 | availableOptions/0 | availableOptions/1 | description                                                                                                                                                  | external | usage/0         |
-|-------------------------------------|---------------------|---------|-----------|--------------------|--------------------|--------------------------------------------------------------------------------------------------------------------------------------------------------------|----------|-----------------|
-| Response status success (2xx) check | StatusSuccess       | boolean | false     | enabled            |                    | Adds the check if the response of the postman request return a 2xx                                                                                           | true     | TEST GENERATION |
-| Response time check                 | responseTime        | boolean | false     | enabled            | maxMs 300          | Adds the check if the response of the postman request is within a number of ms.                                                                              | true     | TEST GENERATION |
-| Response content-type check         | contentType         | boolean | false     | enabled            |                    | Adds the check if the postman response header is matching the expected content-type defined in the OpenApi spec.                                             | true     | TEST GENERATION |
-| Response JSON body format check     | jsonBody            | boolean | false     | enabled            |                    | Adds the check if the postman response body is matching the expected content-type defined in the OpenApi spec.                                               | true     | TEST GENERATION |
-| Response Schema validation check    | schemaValidation    | boolean | false     | enabled            |                    | Adds the check if the postman response body is matching the JSON schema defined in the OpenApi spec. The JSON schema is inserted inline in the postman test. | true     | TEST GENERATION |
-| Response Header presence check      | headersPresent      | boolean | false     | enabled            |                    | Adds the check if the postman response header has the header names present, like defined in the OpenApi spec.                                                | true     | TEST GENERATION |+| api_key in (query or header) | components.securitySchemes.api_key | - ||