--- conflicted
+++ resolved
@@ -9,10 +9,7 @@
   outputFile,
   prettyPrintFlag,
   configFile,
-<<<<<<< HEAD
-=======
   definedOptions,
->>>>>>> b312d635
   testFlag,
   testsuiteFile,
   swaggerInput,
@@ -54,14 +51,9 @@
   .option('-o, --output <output>', 'Write the collection to an output file')
   .option('-t, --test', 'Test the OPENAPI converter')
   .option('-p, --pretty', 'Pretty print the JSON file')
-<<<<<<< HEAD
-  .option('-c, --config <config>', 'JSON file containing Converter options')
+  .option('-c, --options-config <optionsConfig>', 'JSON file containing Converter options')
+  .option('-O, --options <options>', 'comma separated list of options', parseOptions)
   .option('-g, --generate <generate>', 'Generate postman tests given the JSON file with test options');
-
-=======
-  .option('-c, --options-config <optionsConfig>', 'JSON file containing Converter options')
-  .option('-O, --options <options>', 'comma separated list of options', parseOptions);
->>>>>>> b312d635
 
 program.on('--help', function() {
   /* eslint-disable */
@@ -87,11 +79,8 @@
 testFlag = program.test || false;
 prettyPrintFlag = program.pretty || false;
 configFile = program.config || false;
-<<<<<<< HEAD
+definedOptions = program.options || {};
 testsuiteFile = program.generate || false;
-=======
-definedOptions = program.options || {};
->>>>>>> b312d635
 swaggerInput;
 swaggerData;
 
@@ -128,19 +117,6 @@
 function convert(swaggerData) {
   let options = {};
 
-<<<<<<< HEAD
-  if (configFile) {
-    configFile = path.resolve(configFile);
-    console.log('Config file: ', configFile);
-    options = JSON.parse(fs.readFileSync(configFile, 'utf8'));
-  }
-
-  if (testsuiteFile) {
-    testsuiteFile = path.resolve(testsuiteFile);
-    console.log('Testsuite file: ', testsuiteFile);
-    options.testSuite = true;
-    options.testSuiteSettings = JSON.parse(fs.readFileSync(testsuiteFile, 'utf8'));
-=======
   // apply options from config file if present
   if (configFile) {
     configFile = path.resolve(configFile);
@@ -151,7 +127,13 @@
   // override options provided via cli
   if (definedOptions) {
     options = definedOptions;
->>>>>>> b312d635
+  }
+
+  if (testsuiteFile) {
+    testsuiteFile = path.resolve(testsuiteFile);
+    console.log('Testsuite file: ', testsuiteFile); // eslint-disable-line no-console
+    options.testSuite = true;
+    options.testSuiteSettings = JSON.parse(fs.readFileSync(testsuiteFile, 'utf8'));
   }
 
   Converter.convert({
