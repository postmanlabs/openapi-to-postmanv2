--- conflicted
+++ resolved
@@ -52,11 +52,7 @@
   .option('-t, --test', 'Test the OPENAPI converter')
   .option('-p, --pretty', 'Pretty print the JSON file')
   .option('-c, --options-config <optionsConfig>', 'JSON file containing Converter options')
-<<<<<<< HEAD
-  .option('-O, --options-cli <optionsCli>', 'comma separated list of options', parseOptions)
-=======
   .option('-O, --options <options>', 'comma separated list of options', parseOptions)
->>>>>>> 8759aaa5
   .option('-g, --generate <generate>', 'Generate postman tests given the JSON file with test options');
 
 program.on('--help', function() {
@@ -83,11 +79,7 @@
 testFlag = program.test || false;
 prettyPrintFlag = program.pretty || false;
 configFile = program.optionsConfig || false;
-<<<<<<< HEAD
-definedOptions = program.optionsCli || {};
-=======
 definedOptions = (!(program.options instanceof Array) ? program.options : {});
->>>>>>> 8759aaa5
 testsuiteFile = program.generate || false;
 swaggerInput;
 swaggerData;
