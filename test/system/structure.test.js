let fs = require('fs'),
  _ = require('lodash'),
  expect = require('chai').expect,
  getOptions = require('../../index').getOptions;

const optionIds = [
    'collapseFolders',
    'requestParametersResolution',
    'exampleParametersResolution',
    'folderStrategy',
    'indentCharacter',
    'requestNameSource',
    'includeAuthInfoInExample',
    'shortValidationErrors',
    'validationPropertiesToIgnore',
    'showMissingInSchemaErrors',
    'detailedBlobValidation',
    'suggestAvailableFixes',
    'validateMetadata',
    'ignoreUnresolvedVariables',
    'optimizeConversion',
    'strictRequestMatching',
<<<<<<< HEAD
    'requireCommonProps',
    'outputFormat',
    'includeExamples',
    'extractionLevels'
=======
    'disableOptionalParameters'
>>>>>>> 92b2741a
  ],
  expectedOptions = {
    collapseFolders: {
      name: 'Collapse redundant folders',
      type: 'boolean',
      default: true,
      description: 'Importing will collapse all folders that have only one child element and lack ' +
      'persistent folder-level data.'
    },
    requestParametersResolution: {
      name: 'Request parameter generation',
      type: 'enum',
      default: 'Schema',
      availableOptions: ['Example', 'Schema'],
      description: 'Select whether to generate the request parameters based on the' +
      ' [schema](https://github.com/OAI/OpenAPI-Specification/blob/master/versions/3.0.2.md#schemaObject) or the' +
      ' [example](https://github.com/OAI/OpenAPI-Specification/blob/master/versions/3.0.2.md#exampleObject)' +
      ' in the schema.'
    },
    exampleParametersResolution: {
      name: 'Response parameter generation',
      type: 'enum',
      default: 'Example',
      availableOptions: ['Example', 'Schema'],
      description: 'Select whether to generate the response parameters based on the' +
      ' [schema](https://github.com/OAI/OpenAPI-Specification/blob/master/versions/3.0.2.md#schemaObject) or the' +
      ' [example](https://github.com/OAI/OpenAPI-Specification/blob/master/versions/3.0.2.md#exampleObject)' +
      ' in the schema.'
    },
    folderStrategy: {
      name: 'Folder organization',
      type: 'enum',
      default: 'Paths',
      availableOptions: ['Paths', 'Tags'],
      description: 'Select whether to create folders according to the spec’s paths or tags.'
    },
    optimizeConversion: {
      name: 'Optimize conversion',
      id: 'optimizeConversion',
      type: 'boolean',
      default: true,
      description: 'Optimizes conversion for large specification, disabling this option might affect' +
        ' the performance of conversion.'
    },
    indentCharacter: {
      name: 'Set indent character',
      type: 'enum',
      default: 'Space',
      availableOptions: ['Space', 'Tab'],
      description: 'Option for setting indentation character'
    },
    requestNameSource: {
      name: 'Naming requests',
      type: 'enum',
      default: 'Fallback',
      availableOptions: ['Url', 'Fallback'],
      description: 'Determines how the requests inside the generated collection will be named.' +
      ' If “Fallback” is selected, the request will be named after one of the following schema' +
      ' values: `description`, `operationid`, `url`.'
    },
    includeAuthInfoInExample: {
      name: 'Include auth info in example requests',
      type: 'boolean',
      default: true,
      description: 'Select whether to include authentication parameters in the example request'
    },
    shortValidationErrors: {
      name: 'Short error messages during request <> schema validation',
      type: 'boolean',
      default: false,
      description: 'Whether detailed error messages are required for request <> schema validation operations.'
    },
    validationPropertiesToIgnore: {
      name: 'Properties to ignore during validation',
      type: 'array',
      default: [],
      description: 'Specific properties (parts of a request/response pair) to ignore during validation.' +
        ' Must be sent as an array of strings. Valid inputs in the array: PATHVARIABLE, QUERYPARAM,' +
        ' HEADER, BODY, RESPONSE_HEADER, RESPONSE_BODY'
    },
    showMissingInSchemaErrors: {
      name: 'Whether MISSING_IN_SCHEMA mismatches should be returned',
      type: 'boolean',
      default: false,
      description: 'MISSING_IN_SCHEMA indicates that an extra parameter was included in the request. For most ' +
        'use cases, this need not be considered an error.'
    },
    detailedBlobValidation: {
      name: 'Show detailed body validation messages',
      id: 'detailedBlobValidation',
      type: 'boolean',
      default: false,
      description: 'Determines whether to show detailed mismatch information for application/json content ' +
        'in the request/response body.'
    },
    suggestAvailableFixes: {
      name: 'Suggest fixes if available',
      type: 'boolean',
      default: false,
      description: 'Whether to provide fixes for patching corresponding mismatches.'
    },
    validateMetadata: {
      name: 'Show Metadata validation messages',
      type: 'boolean',
      default: false,
      description: 'Whether to show mismatches for incorrect name and description of request'
    },
    ignoreUnresolvedVariables: {
      name: 'Ignore mismatch for unresolved postman variables',
      type: 'boolean',
      default: false,
      description: 'Whether to ignore mismatches resulting from unresolved variables in the Postman request'
    },
    strictRequestMatching: {
      name: 'Enable strict request matching',
      type: 'boolean',
      default: false,
      description: 'Whether requests should be strictly matched with schema operations. Setting to true will not ' +
        'include any matches where the URL path segments don\'t match exactly.'
    },
<<<<<<< HEAD
    requireCommonProps: {
      name: 'Require common properties',
      type: 'boolean',
      default: false,
      description: 'Whether to set common schema properties among multiple requests as required.'
    },
    outputFormat: {
      name: 'Output format for converted Specification',
      type: 'enum',
      default: 'YAML',
      availableOptions: ['YAML', 'JSON'],
      description: 'Select whether to generate the output specification in YAML or the JSON format.'
    },
    includeExamples: {
      name: 'Include examples when available',
      type: 'boolean',
      default: false,
      description: 'Whether to include data present in request as OpenAPI example(s) object.'
    },
    extractionLevels: {
      name: 'Extraction level for component extraction',
      type: 'integer',
      default: 2,
      description: 'Choose how much deeper common component extraction happen in nested schemas'
=======
    disableOptionalParameters: {
      name: 'Disable optional parameters',
      type: 'boolean',
      default: false,
      description: 'Whether to set optional parameters as disabled'
>>>>>>> 92b2741a
    }
  };

/**
 * Generates markdown table documentation of options from getOptions()
 *
 * @param {Object} options - options from getOptions()
 * @returns {String} - markdown table consisting documetation for options
 */
function generateOptionsDoc (options) {
  var doc = 'id|type|available options|default|description|usage\n|---|---|---|---|---|---|\n';

  _.forEach(options, (option) => {
    var convertArrayToDoc = (array) => {
        return _.reduce(array, (acc, ele) => {
          return (_.isEmpty(acc) ? acc : acc + ', ') + ele;
        }, '') || '-';
      },
      defaultOption = option.default;

    // override empty values with stringified equivalent to represent correctly in README
    (_.isEmpty(defaultOption)) && (defaultOption = JSON.stringify(defaultOption));

    doc += `${option.id}|${option.type}|${convertArrayToDoc(option.availableOptions, true)}|` +
      `${defaultOption}|${option.description}|${convertArrayToDoc(option.usage)}\n`;
  });
  return doc;
}

describe('getOptions', function() {
  let options = getOptions();

  it('must be a valid id and should be present in the whitelist of options id', function () {
    options.forEach((option) => {
      expect(option.id).to.be.oneOf(optionIds);
    });
  });

  it('must have a valid structure', function () {
    options.forEach((option) => {
      expect(option).to.have.property('name');
      expect(option).to.have.property('id');
      expect(option).to.have.property('type');
      expect(option).to.have.property('default');
      expect(option).to.have.property('description');
    });
  });

  it('must have consistent type, description and name', function () {
    options.forEach((option) => {
      if (expectedOptions[option.id]) {
        expect(option).to.have.property('description');
        expect(option.name).to.be.eql(expectedOptions[option.id].name);
        expect(option.type).to.be.eql(expectedOptions[option.id].type);
        expect(option.description).to.be.eql(expectedOptions[option.id].description);
      }
      else {
        console.warn(`Option ${option.name} not present in the list of expected options.`);
      }
    });
  });

  it('must return all valid options based on criteria', function () {
    getOptions({ usage: ['CONVERSION'] }).forEach((option) => {
      expect(option.id).to.be.oneOf(optionIds);
      expect(option.usage).to.include('CONVERSION');
    });

    getOptions({ external: true, usage: ['VALIDATION'] }).forEach((option) => {
      expect(option.id).to.be.oneOf(optionIds);
      expect(option.external).to.eql(true);
      expect(option.usage).to.include('VALIDATION');
    });
  });
});

describe('OPTIONS.md', function() {
  it('must contain all details of options', function () {
    const optionsDoc = fs.readFileSync('OPTIONS.md', 'utf-8');
    expect(optionsDoc).to.eql(generateOptionsDoc(getOptions()));
  });
});<|MERGE_RESOLUTION|>--- conflicted
+++ resolved
@@ -20,14 +20,11 @@
     'ignoreUnresolvedVariables',
     'optimizeConversion',
     'strictRequestMatching',
-<<<<<<< HEAD
     'requireCommonProps',
     'outputFormat',
     'includeExamples',
-    'extractionLevels'
-=======
+    'extractionLevels',
     'disableOptionalParameters'
->>>>>>> 92b2741a
   ],
   expectedOptions = {
     collapseFolders: {
@@ -148,7 +145,6 @@
       description: 'Whether requests should be strictly matched with schema operations. Setting to true will not ' +
         'include any matches where the URL path segments don\'t match exactly.'
     },
-<<<<<<< HEAD
     requireCommonProps: {
       name: 'Require common properties',
       type: 'boolean',
@@ -173,13 +169,12 @@
       type: 'integer',
       default: 2,
       description: 'Choose how much deeper common component extraction happen in nested schemas'
-=======
+    },
     disableOptionalParameters: {
       name: 'Disable optional parameters',
       type: 'boolean',
       default: false,
       description: 'Whether to set optional parameters as disabled'
->>>>>>> 92b2741a
     }
   };
 
