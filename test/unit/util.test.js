--- conflicted
+++ resolved
@@ -1,13 +1,8 @@
 var expect = require('chai').expect,
   _ = require('lodash'),
   SchemaUtils = require('../../lib/schemaUtils.js'),
-<<<<<<< HEAD
   Utils = require('../../lib/utils.js'),
-  openApiErr = require('../../lib/error.js'),
   deref = require('../../lib/deref.js');
-=======
-  Utils = require('../../lib/utils.js');
->>>>>>> 224550ce
 
 /* Utility function Unit tests */
 describe('UTILITY FUNCTION TESTS', function() {
