--- conflicted
+++ resolved
@@ -11,11 +11,8 @@
 
     var testSpec = path.join(__dirname, VALID_OPENAPI_PATH + '/test.json'),
       testSpec1 = path.join(__dirname, VALID_OPENAPI_PATH + '/test1.json'),
-<<<<<<< HEAD
       issue133 = path.join(__dirname, VALID_OPENAPI_PATH + '/issue#133.json'),
-=======
       unique_items_schema = path.join(__dirname, VALID_OPENAPI_PATH + '/unique_items_schema.json'),
->>>>>>> 9e9a51a8
       serverOverRidingSpec = path.join(__dirname, VALID_OPENAPI_PATH + '/server_overriding.json'),
       infoHavingContactOnlySpec = path.join(__dirname, VALID_OPENAPI_PATH + '/info_having_contact_only.json'),
       infoHavingDescriptionOnlySpec = path.join(__dirname, VALID_OPENAPI_PATH + '/info_having_description_only.json'),
