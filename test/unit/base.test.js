var expect = require('chai').expect,
  Converter = require('../../index.js'),
  fs = require('fs'),
  path = require('path'),
  VALID_OPENAPI_PATH = '../data/valid_openapi',
  INVALID_OPENAPI_PATH = '../data/invalid_openapi';

describe('CONVERT FUNCTION TESTS ', function() {
  // these two covers remaining part of util.js
  describe('The convert Function', function() {
    var pathPrefix = VALID_OPENAPI_PATH + '/test.json',
      specPath = path.join(__dirname, pathPrefix),
      pathPrefix1 = VALID_OPENAPI_PATH + '/test1.json',
      specPath1 = path.join(__dirname, pathPrefix1),
<<<<<<< HEAD
      pathPrefix3 = VALID_OPENAPI_PATH + '/multiple_folder_problem.json',
      specPath3 = path.join(__dirname, pathPrefix3);
=======
      pathPrefix5 = VALID_OPENAPI_PATH + '/server_overriding.json',
      specPath5 = path.join(__dirname, pathPrefix5),
      pathPrefix2 = VALID_OPENAPI_PATH + '/info_having_contact_only.json',
      specPath2 = path.join(__dirname, pathPrefix2),
      pathPrefix3 = VALID_OPENAPI_PATH + '/info_having_description_only.json',
      specPath3 = path.join(__dirname, pathPrefix3),
      pathPrefix4 = VALID_OPENAPI_PATH + '/custom_headers.json',
      specPath4 = path.join(__dirname, pathPrefix4);
>>>>>>> 05e1cfe3

    it('Should generate collection conforming to schema for and fail if not valid ' +
     specPath, function(done) {
      var openapi = fs.readFileSync(specPath, 'utf8');
      Converter.convert({ type: 'string', data: openapi }, { schemaFaker: true }, (err, conversionResult) => {
        expect(err).to.be.null;
        expect(conversionResult.result).to.equal(true);
        expect(conversionResult.output.length).to.equal(1);
        expect(conversionResult.output[0].type).to.equal('collection');
        expect(conversionResult.output[0].data).to.have.property('info');
        expect(conversionResult.output[0].data).to.have.property('item');
        done();
      });
    });
    it('Should generate collection conforming to schema for and fail if not valid ' +
      specPath1, function(done) {
      Converter.convert({ type: 'file', data: specPath1 }, { requestNameSource: 'url' }, (err, conversionResult) => {
        expect(err).to.be.null;
        expect(conversionResult.result).to.equal(true);
        expect(conversionResult.output.length).to.equal(1);
        expect(conversionResult.output[0].type).to.equal('collection');
        expect(conversionResult.output[0].data).to.have.property('info');
        expect(conversionResult.output[0].data).to.have.property('item');

        done();
      });
    });
<<<<<<< HEAD
    it('Should generate collection with collapsing unnecessary folders ' +
     specPath3, function(done) {
      var openapi = fs.readFileSync(specPath3, 'utf8');
      Converter.convert({ type: 'string', data: openapi }, { schemaFaker: true }, (err, conversionResult) => {
        expect(err).to.be.null;
        expect(conversionResult.result).to.equal(true);
        expect(conversionResult.output.length).to.equal(1);
        expect(conversionResult.output[0].type).to.equal('collection');
        expect(conversionResult.output[0].data).to.have.property('info');
        expect(conversionResult.output[0].data).to.have.property('item');
        expect(conversionResult.output[0].data.item[0].name).to.equal('pets/a/b');
        expect(conversionResult.output[0].data.item[0].item[0].request.method).to.equal('GET');
        expect(conversionResult.output[0].data.item[0].item[1].request.method).to.equal('POST');
=======
    it('[Github #90] - Should create a request using local server instead of global server ' +
    specPath5, function(done) {
      Converter.convert({ type: 'file', data: specPath5 }, { schemaFaker: true }, (err, conversionResult) => {
        // Combining protocol, host, path to create a request
        // Ex https:// + example.com + /example = https://example.com/example
        let request = conversionResult.output[0].data.item[1].request,
          protocol = request.url.protocol,
          host = request.url.host.join('.'),
          path = request.url.path.join('/'),
          endPoint = protocol + '://' + host + '/' + path,
          host1 = conversionResult.output[0].data.variable[0].value,
          path1 = conversionResult.output[0].data.item[0].request.url.path.join('/'),
          endPoint1 = host1 + '/' + path1;
        expect(endPoint).to.equal('https://other-api.example.com/secondary-domain/fails');
        expect(endPoint1).to.equal('https://api.example.com/primary-domain/works');
        done();
      });
    });
    it('convertor should add custom header in the response' +
    specPath4, function(done) {
      var openapi = fs.readFileSync(specPath4, 'utf8');
      Converter.convert({ type: 'string', data: openapi }, { schemaFaker: true }, (err, conversionResult) => {
        expect(err).to.be.null;
        expect(conversionResult.output[0].data.item[0].response[0].header[0].value)
          .to.equal('application/vnd.retailer.v3+json');
        done();
      });
    });

    it('[Github #102]- Should generate collection info with only contact info' +
      specPath2, function(done) {
      Converter.convert({ type: 'file', data: specPath2 }, { schemaFaker: true }, (err, conversionResult) => {
        let description;
        description = conversionResult.output[0].data.info.description;
        expect(description.content).to
          .equal('Contact Support:\n Name: API Support\n Email: support@example.com');
>>>>>>> 05e1cfe3

        done();
      });
    });
<<<<<<< HEAD
=======
    it('[Github #102]- Should generate collection info with only description' +
      specPath3, function(done) {
      Converter.convert({ type: 'file', data: specPath3 }, { schemaFaker: true }, (err, conversionResult) => {
        let description;
        description = conversionResult.output[0].data.info.description;
        expect(description.content).to
          .equal('Hey, this is the description.');
        done();
      });
    });
>>>>>>> 05e1cfe3
  });
  describe('for invalid requestNameSource option', function() {
    var pathPrefix = VALID_OPENAPI_PATH + '/test1.json',
      specPath = path.join(__dirname, pathPrefix);

    it('for invalid request name, converter should throw an error', function(done) {
      var openapi = fs.readFileSync(specPath, 'utf8');
      Converter.convert({ type: 'string', data: openapi }, { requestNameSource: 'uKnown' }, (err, conversionResult) => {
        expect(err).to.be.null;
        expect(conversionResult.reason).to.equal(
          'requestNameSource (uKnown) in options is invalid or property does not exist in pets');
        done();
      });
    });
  });
});

/* Plugin Interface Tests */
describe('INTERFACE FUNCTION TESTS ', function () {
  describe('The converter must identify valid specifications', function () {
    var pathPrefix = VALID_OPENAPI_PATH,
      sampleSpecs = fs.readdirSync(path.join(__dirname, pathPrefix));

    sampleSpecs.map((sample) => {
      var specPath = path.join(__dirname, pathPrefix, sample);

      it(specPath + ' is valid ', function(done) {
        var openapi = fs.readFileSync(specPath, 'utf8'),
          validationResult = Converter.validate({ type: 'string', data: openapi });

        expect(validationResult.result).to.equal(true);
        done();
      });
    });
  });
  describe('The converter must identify invalid specifications', function () {
    var pathPrefix = INVALID_OPENAPI_PATH,
      sampleSpecs = fs.readdirSync(path.join(__dirname, pathPrefix));

    sampleSpecs.map((sample) => {
      var specPath = path.join(__dirname, pathPrefix, sample);

      it(specPath + ' is invalid ', function(done) {
        var openapi = fs.readFileSync(specPath, 'utf8'),
          validationResult = Converter.validate({ type: 'string', data: openapi });

        expect(validationResult.result).to.equal(false);
        Converter.convert({ type: 'string', data: openapi }, {}, function(err, conversionResult) {
          expect(err).to.be.null;
          expect(conversionResult.result).to.equal(false);
          done();
        });
      });
    });
  });

  describe('The converter must generate a collection conforming to the schema', function () {
    var pathPrefix = VALID_OPENAPI_PATH,
      sampleSpecs = fs.readdirSync(path.join(__dirname, pathPrefix));

    sampleSpecs.map((sample) => {
      var specPath = path.join(__dirname, pathPrefix, sample);
      it('Should generate collection conforming to schema for and fail if not valid ' + specPath, function(done) {
        // var openapi = fs.readFileSync(specPath, 'utf8');
        var result = Converter.validate({ type: 'file', data: specPath });
        expect(result.result).to.equal(true);
        Converter.convert({ type: 'file', data: specPath },
          {}, (err, conversionResult) => {
            expect(err).to.be.null;

            expect(conversionResult.result).to.equal(true);
            expect(conversionResult.output.length).to.equal(1);
            expect(conversionResult.output[0].type).to.equal('collection');
            expect(conversionResult.output[0].data).to.have.property('info');
            expect(conversionResult.output[0].data).to.have.property('item');

            done();
          });
      });
    });
  });

  describe('The converter must throw an error for invalid input type', function() {
    it('(type: some invalid value)', function(done) {
      var result = Converter.validate({ type: 'fil', data: 'invalid_path' });
      expect(result.result).to.equal(false);
      expect(result.reason).to.equal('input type is not valid');
      Converter.convert({ type: 'fil', data: 'invalid_path' }, {}, function(err, conversionResult) {
        expect(conversionResult.result).to.equal(false);
        expect(conversionResult.reason).to.equal('input type:fil is not valid');
        done();
      });
    });
  });

  describe('The converter must throw an error for invalid input path', function() {
    it('(type: file)', function(done) {
      var result = Converter.validate({ type: 'file', data: 'invalid_path' });
      expect(result.result).to.equal(false);
      Converter.convert({ type: 'file', data: 'invalid_path' }, {}, function(err) {
        expect(err.toString()).to.equal('Error: ENOENT: no such file or directory, open \'invalid_path\'');
        done();
      });
    });
  });
});<|MERGE_RESOLUTION|>--- conflicted
+++ resolved
@@ -12,19 +12,16 @@
       specPath = path.join(__dirname, pathPrefix),
       pathPrefix1 = VALID_OPENAPI_PATH + '/test1.json',
       specPath1 = path.join(__dirname, pathPrefix1),
-<<<<<<< HEAD
-      pathPrefix3 = VALID_OPENAPI_PATH + '/multiple_folder_problem.json',
-      specPath3 = path.join(__dirname, pathPrefix3);
-=======
-      pathPrefix5 = VALID_OPENAPI_PATH + '/server_overriding.json',
-      specPath5 = path.join(__dirname, pathPrefix5),
       pathPrefix2 = VALID_OPENAPI_PATH + '/info_having_contact_only.json',
       specPath2 = path.join(__dirname, pathPrefix2),
       pathPrefix3 = VALID_OPENAPI_PATH + '/info_having_description_only.json',
       specPath3 = path.join(__dirname, pathPrefix3),
       pathPrefix4 = VALID_OPENAPI_PATH + '/custom_headers.json',
-      specPath4 = path.join(__dirname, pathPrefix4);
->>>>>>> 05e1cfe3
+      specPath4 = path.join(__dirname, pathPrefix4),
+      pathPrefix5 = VALID_OPENAPI_PATH + '/server_overriding.json',
+      specPath5 = path.join(__dirname, pathPrefix5),
+      pathPrefix6 = VALID_OPENAPI_PATH + '/multiple_folder_problem.json',
+      specPath6 = path.join(__dirname, pathPrefix6);
 
     it('Should generate collection conforming to schema for and fail if not valid ' +
      specPath, function(done) {
@@ -52,10 +49,9 @@
         done();
       });
     });
-<<<<<<< HEAD
     it('Should generate collection with collapsing unnecessary folders ' +
-     specPath3, function(done) {
-      var openapi = fs.readFileSync(specPath3, 'utf8');
+     specPath6, function(done) {
+      var openapi = fs.readFileSync(specPath6, 'utf8');
       Converter.convert({ type: 'string', data: openapi }, { schemaFaker: true }, (err, conversionResult) => {
         expect(err).to.be.null;
         expect(conversionResult.result).to.equal(true);
@@ -66,7 +62,9 @@
         expect(conversionResult.output[0].data.item[0].name).to.equal('pets/a/b');
         expect(conversionResult.output[0].data.item[0].item[0].request.method).to.equal('GET');
         expect(conversionResult.output[0].data.item[0].item[1].request.method).to.equal('POST');
-=======
+        done();
+      });
+    });
     it('[Github #90] - Should create a request using local server instead of global server ' +
     specPath5, function(done) {
       Converter.convert({ type: 'file', data: specPath5 }, { schemaFaker: true }, (err, conversionResult) => {
@@ -103,13 +101,10 @@
         description = conversionResult.output[0].data.info.description;
         expect(description.content).to
           .equal('Contact Support:\n Name: API Support\n Email: support@example.com');
->>>>>>> 05e1cfe3
-
-        done();
-      });
-    });
-<<<<<<< HEAD
-=======
+
+        done();
+      });
+    });
     it('[Github #102]- Should generate collection info with only description' +
       specPath3, function(done) {
       Converter.convert({ type: 'file', data: specPath3 }, { schemaFaker: true }, (err, conversionResult) => {
@@ -120,7 +115,6 @@
         done();
       });
     });
->>>>>>> 05e1cfe3
   });
   describe('for invalid requestNameSource option', function() {
     var pathPrefix = VALID_OPENAPI_PATH + '/test1.json',
