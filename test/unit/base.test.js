var expect = require('chai').expect,
  Converter = require('../../index.js'),
  fs = require('fs'),
  path = require('path'),
  VALID_OPENAPI_PATH = '../data/valid_openapi',
  INVALID_OPENAPI_PATH = '../data/invalid_openapi';

describe('CONVERT FUNCTION TESTS ', function() {
  // these two covers remaining part of util.js
  describe('The convert Function', function() {
    var pathPrefix = VALID_OPENAPI_PATH + '/test.json',
      specPath = path.join(__dirname, pathPrefix),
      pathPrefix1 = VALID_OPENAPI_PATH + '/test1.json',
      specPath1 = path.join(__dirname, pathPrefix1),
<<<<<<< HEAD
      pathPrefix2 = VALID_OPENAPI_PATH + '/server_overriding.json',
      specPath2 = path.join(__dirname, pathPrefix2);
=======
      pathPrefix2 = VALID_OPENAPI_PATH + '/info_having_contact_only.json',
      specPath2 = path.join(__dirname, pathPrefix2),
      pathPrefix3 = VALID_OPENAPI_PATH + '/info_having_description_only.json',
      specPath3 = path.join(__dirname, pathPrefix3),
      pathPrefix4 = VALID_OPENAPI_PATH + '/custom_headers.json',
      specPath4 = path.join(__dirname, pathPrefix4);
>>>>>>> 6742fc00

    it('Should generate collection conforming to schema for and fail if not valid ' +
     specPath, function(done) {
      var openapi = fs.readFileSync(specPath, 'utf8');
      Converter.convert({ type: 'string', data: openapi }, { schemaFaker: true }, (err, conversionResult) => {
        expect(err).to.be.null;
        expect(conversionResult.result).to.equal(true);
        expect(conversionResult.output.length).to.equal(1);
        expect(conversionResult.output[0].type).to.equal('collection');
        expect(conversionResult.output[0].data).to.have.property('info');
        expect(conversionResult.output[0].data).to.have.property('item');
        done();
      });
    });
    it('Should generate collection conforming to schema for and fail if not valid ' +
      specPath1, function(done) {
      Converter.convert({ type: 'file', data: specPath1 }, { requestNameSource: 'url' }, (err, conversionResult) => {
        expect(err).to.be.null;
        expect(conversionResult.result).to.equal(true);
        expect(conversionResult.output.length).to.equal(1);
        expect(conversionResult.output[0].type).to.equal('collection');
        expect(conversionResult.output[0].data).to.have.property('info');
        expect(conversionResult.output[0].data).to.have.property('item');

        done();
      });
    });
<<<<<<< HEAD
    it('[Github #90] - Should create a request using local server instead of global server ' +
    specPath2, function(done) {
      Converter.convert({ type: 'file', data: specPath2 }, { schemaFaker: true }, (err, conversionResult) => {
        // Combining protocol, host, path to create a request
        // Ex- https:// + example.com + /example = https://example.com/example
        let request = conversionResult.output[0].data.item[1].request,
          protocol = request.url.protocol,
          host = request.url.host.join('.'),
          path = request.url.path.join('/'),
          endPoint = protocol + '://' + host + '/' + path,
          host1 = conversionResult.output[0].data.variable[0].value,
          path1 = conversionResult.output[0].data.item[0].request.url.path.join('/'),
          endPoint1 = host1 + '/' + path1;
        expect(endPoint).to.equal('https://other-api.example.com/secondary-domain/fails');
        expect(endPoint1).to.equal('https://api.example.com/primary-domain/works');
=======

    it('convertor should add custom header in the response' +
    specPath4, function(done) {
      var openapi = fs.readFileSync(specPath4, 'utf8');
      Converter.convert({ type: 'string', data: openapi }, { schemaFaker: true }, (err, conversionResult) => {
        expect(err).to.be.null;
        expect(conversionResult.output[0].data.item[0].response[0].header[0].value)
          .to.equal('application/vnd.retailer.v3+json');
        done();
      });
    });

    it('[Github #102]- Should generate collection info with only contact info' +
      specPath2, function(done) {
      Converter.convert({ type: 'file', data: specPath2 }, { schemaFaker: true }, (err, conversionResult) => {
        let description;
        description = conversionResult.output[0].data.info.description;
        expect(description.content).to
          .equal('Contact Support:\n Name: API Support\n Email: support@example.com');
>>>>>>> 6742fc00

        done();
      });
    });
<<<<<<< HEAD
=======
    it('[Github #102]- Should generate collection info with only description' +
      specPath3, function(done) {
      Converter.convert({ type: 'file', data: specPath3 }, { schemaFaker: true }, (err, conversionResult) => {
        let description;
        description = conversionResult.output[0].data.info.description;
        expect(description.content).to
          .equal('Hey, this is the description.');
        done();
      });
    });
>>>>>>> 6742fc00
  });
  describe('for invalid requestNameSource option', function() {
    var pathPrefix = VALID_OPENAPI_PATH + '/test1.json',
      specPath = path.join(__dirname, pathPrefix);

    it('for invalid request name, converter should throw an error', function(done) {
      var openapi = fs.readFileSync(specPath, 'utf8');
      Converter.convert({ type: 'string', data: openapi }, { requestNameSource: 'uKnown' }, (err, conversionResult) => {
        expect(err).to.be.null;
        expect(conversionResult.reason).to.equal(
          'requestNameSource (uKnown) in options is invalid or property does not exist in pets');
        done();
      });
    });
  });
});

/* Plugin Interface Tests */
describe('INTERFACE FUNCTION TESTS ', function () {
  describe('The converter must identify valid specifications', function () {
    var pathPrefix = VALID_OPENAPI_PATH,
      sampleSpecs = fs.readdirSync(path.join(__dirname, pathPrefix));

    sampleSpecs.map((sample) => {
      var specPath = path.join(__dirname, pathPrefix, sample);

      it(specPath + ' is valid ', function(done) {
        var openapi = fs.readFileSync(specPath, 'utf8'),
          validationResult = Converter.validate({ type: 'string', data: openapi });

        expect(validationResult.result).to.equal(true);
        done();
      });
    });
  });
  describe('The converter must identify invalid specifications', function () {
    var pathPrefix = INVALID_OPENAPI_PATH,
      sampleSpecs = fs.readdirSync(path.join(__dirname, pathPrefix));

    sampleSpecs.map((sample) => {
      var specPath = path.join(__dirname, pathPrefix, sample);

      it(specPath + ' is invalid ', function(done) {
        var openapi = fs.readFileSync(specPath, 'utf8'),
          validationResult = Converter.validate({ type: 'string', data: openapi });

        expect(validationResult.result).to.equal(false);
        Converter.convert({ type: 'string', data: openapi }, {}, function(err, conversionResult) {
          expect(err).to.be.null;
          expect(conversionResult.result).to.equal(false);
          done();
        });
      });
    });
  });

  describe('The converter must generate a collection conforming to the schema', function () {
    var pathPrefix = VALID_OPENAPI_PATH,
      sampleSpecs = fs.readdirSync(path.join(__dirname, pathPrefix));

    sampleSpecs.map((sample) => {
      var specPath = path.join(__dirname, pathPrefix, sample);
      it('Should generate collection conforming to schema for and fail if not valid ' + specPath, function(done) {
        // var openapi = fs.readFileSync(specPath, 'utf8');
        var result = Converter.validate({ type: 'file', data: specPath });
        expect(result.result).to.equal(true);
        Converter.convert({ type: 'file', data: specPath },
          {}, (err, conversionResult) => {
            expect(err).to.be.null;

            expect(conversionResult.result).to.equal(true);
            expect(conversionResult.output.length).to.equal(1);
            expect(conversionResult.output[0].type).to.equal('collection');
            expect(conversionResult.output[0].data).to.have.property('info');
            expect(conversionResult.output[0].data).to.have.property('item');

            done();
          });
      });
    });
  });

  describe('The converter must throw an error for invalid input type', function() {
    it('(type: some invalid value)', function(done) {
      var result = Converter.validate({ type: 'fil', data: 'invalid_path' });
      expect(result.result).to.equal(false);
      expect(result.reason).to.equal('input type is not valid');
      Converter.convert({ type: 'fil', data: 'invalid_path' }, {}, function(err, conversionResult) {
        expect(conversionResult.result).to.equal(false);
        expect(conversionResult.reason).to.equal('input type:fil is not valid');
        done();
      });
    });
  });

  describe('The converter must throw an error for invalid input path', function() {
    it('(type: file)', function(done) {
      var result = Converter.validate({ type: 'file', data: 'invalid_path' });
      expect(result.result).to.equal(false);
      Converter.convert({ type: 'file', data: 'invalid_path' }, {}, function(err) {
        expect(err.toString()).to.equal('Error: ENOENT: no such file or directory, open \'invalid_path\'');
        done();
      });
    });
  });
});<|MERGE_RESOLUTION|>--- conflicted
+++ resolved
@@ -12,17 +12,14 @@
       specPath = path.join(__dirname, pathPrefix),
       pathPrefix1 = VALID_OPENAPI_PATH + '/test1.json',
       specPath1 = path.join(__dirname, pathPrefix1),
-<<<<<<< HEAD
-      pathPrefix2 = VALID_OPENAPI_PATH + '/server_overriding.json',
-      specPath2 = path.join(__dirname, pathPrefix2);
-=======
+      pathPrefix5 = VALID_OPENAPI_PATH + '/server_overriding.json',
+      specPath5 = path.join(__dirname, pathPrefix5),
       pathPrefix2 = VALID_OPENAPI_PATH + '/info_having_contact_only.json',
       specPath2 = path.join(__dirname, pathPrefix2),
       pathPrefix3 = VALID_OPENAPI_PATH + '/info_having_description_only.json',
       specPath3 = path.join(__dirname, pathPrefix3),
       pathPrefix4 = VALID_OPENAPI_PATH + '/custom_headers.json',
       specPath4 = path.join(__dirname, pathPrefix4);
->>>>>>> 6742fc00
 
     it('Should generate collection conforming to schema for and fail if not valid ' +
      specPath, function(done) {
@@ -50,12 +47,11 @@
         done();
       });
     });
-<<<<<<< HEAD
     it('[Github #90] - Should create a request using local server instead of global server ' +
-    specPath2, function(done) {
-      Converter.convert({ type: 'file', data: specPath2 }, { schemaFaker: true }, (err, conversionResult) => {
+    specPath5, function(done) {
+      Converter.convert({ type: 'file', data: specPath5 }, { schemaFaker: true }, (err, conversionResult) => {
         // Combining protocol, host, path to create a request
-        // Ex- https:// + example.com + /example = https://example.com/example
+        // Ex https:// + example.com + /example = https://example.com/example
         let request = conversionResult.output[0].data.item[1].request,
           protocol = request.url.protocol,
           host = request.url.host.join('.'),
@@ -66,8 +62,9 @@
           endPoint1 = host1 + '/' + path1;
         expect(endPoint).to.equal('https://other-api.example.com/secondary-domain/fails');
         expect(endPoint1).to.equal('https://api.example.com/primary-domain/works');
-=======
-
+        done();
+      });
+    });
     it('convertor should add custom header in the response' +
     specPath4, function(done) {
       var openapi = fs.readFileSync(specPath4, 'utf8');
@@ -86,13 +83,10 @@
         description = conversionResult.output[0].data.info.description;
         expect(description.content).to
           .equal('Contact Support:\n Name: API Support\n Email: support@example.com');
->>>>>>> 6742fc00
-
-        done();
-      });
-    });
-<<<<<<< HEAD
-=======
+
+        done();
+      });
+    });
     it('[Github #102]- Should generate collection info with only description' +
       specPath3, function(done) {
       Converter.convert({ type: 'file', data: specPath3 }, { schemaFaker: true }, (err, conversionResult) => {
@@ -103,7 +97,6 @@
         done();
       });
     });
->>>>>>> 6742fc00
   });
   describe('for invalid requestNameSource option', function() {
     var pathPrefix = VALID_OPENAPI_PATH + '/test1.json',
