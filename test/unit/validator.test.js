--- conflicted
+++ resolved
@@ -450,9 +450,8 @@
           The spec contains "POST /pet" endpoint with request body as Pet object which requires minimum property of 4
           as this property is root (Json path to prop is ''(empty), we expect suggested value to be according to spec)
         */
-<<<<<<< HEAD
-        expect(_.keys(resultObj.mismatches[0].suggestedFix.actualValue)).to.eql(3);
-        expect(_.keys(resultObj.mismatches[0].suggestedFix.suggestedValue)).to.eql(4);
+        expect(_.keys(resultObj.mismatches[0].suggestedFix.actualValue)).to.have.lengthOf(3);
+        expect(_.keys(resultObj.mismatches[0].suggestedFix.suggestedValue)).to.have.lengthOf(4);
         done();
       });
     });
@@ -490,12 +489,5 @@
         });
       });
     });
-=======
-        expect(_.keys(resultObj.mismatches[0].suggestedFix.actualValue)).to.have.lengthOf(3);
-        expect(_.keys(resultObj.mismatches[0].suggestedFix.suggestedValue)).to.have.lengthOf(4);
-        done();
-      });
-    });
->>>>>>> 42f70252
   });
 });