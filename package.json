{
  "name": "openapi-to-postmanv2",
<<<<<<< HEAD
  "version": "2.5.1",
=======
  "version": "2.7.0",
>>>>>>> 0f9ec691
  "description": "Convert a given OpenAPI specification to Postman Collection v2.0",
  "homepage": "https://github.com/postmanlabs/openapi-to-postman",
  "bugs": "https://github.com/postmanlabs/openapi-to-postman/issues",
  "repository": {
    "type": "git",
    "url": "git://github.com/postmanlabs/openapi-to-postman.git"
  },
  "keywords": [
    "openapi",
    "postman",
    "api",
    "schema",
    "swagger",
    "oas"
  ],
  "com_postman_plugin": {
    "plugin_type": "importer",
    "name": "OPENAPI 3.0",
    "source_format": "OPENAPI3.0",
    "source_format_name": "OpenAPI 3.0",
    "sample_input": {
      "type": "json",
      "data": {
        "openapi": "3.0.0",
        "info": {
          "version": "1.0.0",
          "title": "Swagger Petstore",
          "license": {
            "name": "MIT"
          }
        },
        "servers": [
          {
            "url": "http://petstore.swagger.io/v1"
          }
        ],
        "paths": {
          "/pets": {
            "get": {
              "summary": "List all pets",
              "operationId": "listPets",
              "tags": [
                "pets"
              ],
              "parameters": [
                {
                  "name": "limit",
                  "in": "query",
                  "description": "How many items to return at one time (max 100)",
                  "required": false,
                  "schema": {
                    "type": "integer",
                    "format": "int32"
                  }
                }
              ],
              "responses": {
                "200": {
                  "description": "An paged array of pets",
                  "headers": {
                    "x-next": {
                      "description": "A link to the next page of responses",
                      "schema": {
                        "type": "string"
                      }
                    }
                  },
                  "content": {
                    "application/json": {
                      "schema": {
                        "$ref": "#/components/schemas/Pets"
                      }
                    }
                  }
                }
              }
            }
          }
        },
        "components": {
          "schemas": {
            "Pet": {
              "required": [
                "id",
                "name"
              ],
              "properties": {
                "id": {
                  "type": "integer",
                  "format": "int64"
                },
                "name": {
                  "type": "string"
                }
              }
            },
            "Pets": {
              "type": "array",
              "items": {
                "$ref": "#/components/schemas/Pet"
              }
            }
          }
        }
      }
    }
  },
  "engines": {
    "node": ">=8"
  },
  "main": "index.js",
  "bin": {
    "openapi2postmanv2": "./bin/openapi2postmanv2.js"
  },
  "dependencies": {
    "ajv": "6.12.6",
    "async": "3.2.0",
    "commander": "2.20.3",
<<<<<<< HEAD
    "js-yaml": "3.13.1",
    "json-schema-merge-allof": "0.7.0",
=======
    "js-yaml": "3.14.1",
    "json-schema-merge-allof": "0.8.1",
>>>>>>> 0f9ec691
    "lodash": "4.17.21",
    "oas-resolver-browser": "2.5.1",
    "path-browserify": "1.0.1",
    "postman-collection": "3.6.11",
    "yaml": "1.10.2"
  },
  "author": "Postman Labs <help@getpostman.com>",
  "license": "Apache-2.0",
  "devDependencies": {
    "chai": "4.3.4",
    "editorconfig": "0.15.3",
    "eslint": "5.16.0",
    "eslint-plugin-jsdoc": "3.8.0",
    "eslint-plugin-mocha": "5.3.0",
    "eslint-plugin-security": "1.4.0",
    "expect.js": "0.3.1",
    "nyc": "15.1.0",
    "mocha": "7.2.0",
    "parse-gitignore": "0.5.1"
  },
  "scripts": {
    "test": "./scripts/test.sh",
    "test-unit": "./scripts/test-unit.sh",
    "test-lint": "./scripts/test-lint.sh",
    "test-system": "./scripts/test-system.sh",
    "coverage": "nyc report --reporter=html --reporter=text mocha"
  }
}<|MERGE_RESOLUTION|>--- conflicted
+++ resolved
@@ -1,10 +1,6 @@
 {
   "name": "openapi-to-postmanv2",
-<<<<<<< HEAD
-  "version": "2.5.1",
-=======
   "version": "2.7.0",
->>>>>>> 0f9ec691
   "description": "Convert a given OpenAPI specification to Postman Collection v2.0",
   "homepage": "https://github.com/postmanlabs/openapi-to-postman",
   "bugs": "https://github.com/postmanlabs/openapi-to-postman/issues",
@@ -123,13 +119,8 @@
     "ajv": "6.12.6",
     "async": "3.2.0",
     "commander": "2.20.3",
-<<<<<<< HEAD
-    "js-yaml": "3.13.1",
-    "json-schema-merge-allof": "0.7.0",
-=======
     "js-yaml": "3.14.1",
     "json-schema-merge-allof": "0.8.1",
->>>>>>> 0f9ec691
     "lodash": "4.17.21",
     "oas-resolver-browser": "2.5.1",
     "path-browserify": "1.0.1",
