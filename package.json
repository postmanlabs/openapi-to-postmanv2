{
  "name": "openapi-to-postmanv2",
  "version": "0.0.10",
  "description": "Convert a given OpenAPI specification to Postman Collection v2.0",
  "com_postman_plugin": {
    "plugin_type": "importer",
    "name": "OPENAPI 3.0",
    "source_format": "OPENAPI3.0",
    "source_format_name": "OpenAPI 3.0",
    "sample_input": {
      "type": "json",
      "data": {
        "openapi": "3.0.0",
        "info": {
          "version": "1.0.0",
          "title": "Swagger Petstore",
          "license": {
            "name": "MIT"
          }
        },
        "servers": [
          {
            "url": "http://petstore.swagger.io/v1"
          }
        ],
        "paths": {
          "/pets": {
            "get": {
              "summary": "List all pets",
              "operationId": "listPets",
              "tags": [
                "pets"
              ],
              "parameters": [
                {
                  "name": "limit",
                  "in": "query",
                  "description": "How many items to return at one time (max 100)",
                  "required": false,
                  "schema": {
                    "type": "integer",
                    "format": "int32"
                  }
                }
              ],
              "responses": {
                "200": {
                  "description": "An paged array of pets",
                  "headers": {
                    "x-next": {
                      "description": "A link to the next page of responses",
                      "schema": {
                        "type": "string"
                      }
                    }
                  },
                  "content": {
                    "application/json": {
                      "schema": {
                        "$ref": "#/components/schemas/Pets"
                      }
                    }
                  }
                }
              }
            }
          }
        },
        "components": {
          "schemas": {
            "Pet": {
              "required": [
                "id",
                "name"
              ],
              "properties": {
                "id": {
                  "type": "integer",
                  "format": "int64"
                },
                "name": {
                  "type": "string"
                }
              }
            },
            "Pets": {
              "type": "array",
              "items": {
                "$ref": "#/components/schemas/Pet"
              }
            }
          }
        }
      }
    }
  },
  "main": "index.js",
  "bin": {
    "openapi2postmanv2": "./bin/openapi2postmanv2.js"
  },
  "dependencies": {
    "commander": "2.3.0",
<<<<<<< HEAD
    "console-emoji": "0.0.2",
    "js-yaml": "3.13.1",
    "jsonschema": "1.2.2",
    "lodash": "4.17.11",
    "package.json": "2.0.1",
    "path": "0.12.7",
    "postman-collection": "3.4.7"
=======
    "js-yaml": "3.10.0",
    "lodash": "4.17.5",
    "postman-collection": "3.3.0"
>>>>>>> 8ba80f46
  },
  "author": "Postman",
  "license": "Apache",
  "devDependencies": {
    "chai": "4.1.2",
    "eslint": "^5.16.0",
    "eslint-plugin-jsdoc": "3.8.0",
    "eslint-plugin-mocha": "5.2.0",
    "eslint-plugin-security": "1.4.0",
    "expect.js": "0.3.1",
    "istanbul": "0.4.5",
    "mocha": "5.2.0"
  },
  "scripts": {
    "test": "./scripts/test.sh",
    "test-unit": "./scripts/test-unit.sh",
    "test-lint": "./scripts/test-lint.sh",
    "coverage": "nyc report --reporter=html --reporter=text mocha"
  }
}<|MERGE_RESOLUTION|>--- conflicted
+++ resolved
@@ -100,19 +100,9 @@
   },
   "dependencies": {
     "commander": "2.3.0",
-<<<<<<< HEAD
-    "console-emoji": "0.0.2",
     "js-yaml": "3.13.1",
-    "jsonschema": "1.2.2",
     "lodash": "4.17.11",
-    "package.json": "2.0.1",
-    "path": "0.12.7",
     "postman-collection": "3.4.7"
-=======
-    "js-yaml": "3.10.0",
-    "lodash": "4.17.5",
-    "postman-collection": "3.3.0"
->>>>>>> 8ba80f46
   },
   "author": "Postman",
   "license": "Apache",
